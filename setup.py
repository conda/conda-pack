from setuptools import setup

import versioneer
import sys

is_win = sys.platform.startswith('win')

setup(name='conda-pack',
      version=versioneer.get_version(),
      cmdclass=versioneer.get_cmdclass(),
      url='https://conda.github.io/conda-pack/',
      project_urls={"Source Code": "https://github.com/conda/conda-pack"},
      maintainer='Jim Crist',
      maintainer_email='jiminy.crist@gmail.com',
      keywords='conda packaging',
      classifiers=["Development Status :: 4 - Beta",
                   "License :: OSI Approved :: BSD License",
                   "Programming Language :: Python :: 3.7",
                   "Programming Language :: Python :: 3.8",
                   "Programming Language :: Python :: 3.9",
                   "Programming Language :: Python :: 3.10",
                   "Topic :: System :: Archiving :: Packaging",
                   "Topic :: System :: Software Distribution",
                   "Topic :: Software Development :: Build Tools"],
      license='BSD',
      description='Package conda environments for redistribution',
      long_description=open('README.md').read(),
      long_description_content_type="text/markdown",
      packages=['conda_pack'],
<<<<<<< HEAD
      # We need to install both here so noarch packages build properly
      package_data={'conda_pack': ['scripts/windows/*',
                                   'scripts/posix/*']},
=======
      package_data={'conda_pack': ['scripts/windows/*', 'scripts/posix/*']},
>>>>>>> 78a4668e
      entry_points='''
        [console_scripts]
        conda-pack=conda_pack.cli:main
      ''',
      install_requires=['setuptools'],
      python_requires='>=3.7',
      zip_safe=False)<|MERGE_RESOLUTION|>--- conflicted
+++ resolved
@@ -27,13 +27,7 @@
       long_description=open('README.md').read(),
       long_description_content_type="text/markdown",
       packages=['conda_pack'],
-<<<<<<< HEAD
-      # We need to install both here so noarch packages build properly
-      package_data={'conda_pack': ['scripts/windows/*',
-                                   'scripts/posix/*']},
-=======
       package_data={'conda_pack': ['scripts/windows/*', 'scripts/posix/*']},
->>>>>>> 78a4668e
       entry_points='''
         [console_scripts]
         conda-pack=conda_pack.cli:main
