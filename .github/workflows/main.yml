name: Build
on:
  push:
    branches:
      - main
    tags:
      - '*'
  pull_request:
    branches:
      - main
jobs:
  package:
    runs-on: ubuntu-latest
    steps:
    - name: Retrieve the source code
      uses: actions/checkout@v4
      with:
        fetch-depth: 0
    - name: Install build dependencies
      run: |
        source $CONDA/bin/activate
        conda config --append channels conda-forge
        conda install -y conda-build conda-verify sphinx numpydoc sphinxcontrib-autoprogram make
        python -m pip install -e .
    - name: Build the documentation as a test
      run: |
        source $CONDA/bin/activate
        cd docs
        make html
    - name: Build the package
      run: conda build conda-recipe --no-test
    - name: Reduce the size of the build artifact
      run: rm -rf /usr/share/miniconda/conda-bld/{git_cache,work,conda-pack*,*/.cache}
    - name: Upload the build artifact
      uses: actions/upload-artifact@v4
      with:
        name: package-${{ github.sha }}
        path: /usr/share/miniconda/conda-bld
        retention-days: 5
  testbed:
    defaults:
      run:
        shell: bash
    runs-on: ${{ matrix.os }}
    strategy:
      matrix:
        os: [ubuntu-latest,macos-12,windows-latest]
    steps:
    - name: Retrieve the source code
      uses: actions/checkout@v4
    - id: conda-root
      name: Set CONDA_ROOT
      run: |
          CONDA_ROOT=$(dirname $GITHUB_WORKSPACE)/conda
          echo "value=$(dirname $GITHUB_WORKSPACE)/conda" >> $GITHUB_OUTPUT
          echo "CONDA_ROOT=$CONDA_ROOT" >> $GITHUB_ENV
          echo "CONDA_ROOT: $CONDA_ROOT"
    # Use a smaller cache entry to enable a quicker exit if we
    # have already built the testbed. Any small file will do
    - id: cache-key
      name: Retrieve cache key
      uses: actions/cache@v4
      with:
        path: LICENSE.txt
        key: key-${{ matrix.os }}-${{ hashFiles('testing') }}-5
    - name: Retrieve or create the testbed cache
      if: steps.cache-key.outputs.cache-hit != 'true'
      uses: actions/cache@v4
      with:
        path: ${{ steps.conda-root.outputs.value }}
        key: testbed-${{ matrix.os }}-${{ hashFiles('testing') }}-5
    - name: Verify or create the testbed
      if: steps.cache-key.outputs.cache-hit != 'true'
      run: testing/setup_envs.sh purge-packages
  tests:
    defaults:
      run:
        shell: bash
    runs-on: ${{ matrix.os }}
    needs: [package,testbed]
    strategy:
      fail-fast: false
      matrix:
        os: [macos-12,ubuntu-latest,windows-latest]
        pyver: ["3.7","3.8","3.9","3.10"]
        include:
          # include the appropriate dependencies for testing SquashFS on each OS
          - os: macos-12
            conda_deps: "conda-forge::squashfs-tools conda-forge::fish"
          - os: ubuntu-latest
            conda_deps: "conda-forge::squashfs-tools conda-forge::squashfuse conda-forge::fish"
          - os: windows-latest
            conda_deps: ""
    steps:
    - name: Retrieve the source code
      uses: actions/checkout@v4
    - id: conda-root
      name: Set CONDA_ROOT
      run: |
          CONDA_ROOT=$(dirname $GITHUB_WORKSPACE)/conda
          echo "value=$(dirname $GITHUB_WORKSPACE)/conda" >> $GITHUB_OUTPUT
          echo "CONDA_ROOT=$CONDA_ROOT" >> $GITHUB_ENV
          echo "CONDA_ROOT: $CONDA_ROOT"
    - name: Retrieve the testbed cache
      uses: actions/cache@v4
      with:
        path: ${{ steps.conda-root.outputs.value }}
        key: testbed-${{ matrix.os }}-${{ hashFiles('testing') }}-5
    - name: Download the build artifact
      uses: actions/download-artifact@v4
      with:
        name: package-${{ github.sha }}
        path: conda-bld
    - name: Verify or create the testbed
      run: testing/setup_envs.sh
    - name: Create the test environment and run the tests
      run: |
        source $CONDA_ROOT/etc/profile.d/conda.sh
        conda info -a
        mv conda-bld $CONDA_ROOT/conda-bld
<<<<<<< HEAD
        conda create -n cptest local::conda-pack conda-forge::pytest conda-forge::pytest-cov python=${{ matrix.pyver }} ${{ matrix.conda_deps }}
=======
        conda create -n cptest local::conda-pack conda-forge::pytest conda-forge::pytest-cov defaults::python=${{ matrix.pyver }} ${{ matrix.squashfs_deps }}
>>>>>>> 0d3638fa
        conda activate cptest
        pytest -v -ss --cov=conda_pack --cov-branch --cov-report=xml conda_pack/tests
    - uses: codecov/codecov-action@v4
      with:
        token: ${{ secrets.CODECOV_TOKEN }}
  upload:
    needs: tests
    runs-on: ubuntu-latest
    if: github.event_name == 'push'
    steps:
    - name: Retrieve the source code
      uses: actions/checkout@v4
      with:
        fetch-depth: 0
    - name: Download the build artifacts
      uses: actions/download-artifact@v4
      with:
        name: package-${{ github.sha }}
        path: conda-bld
    - name: Install deployment dependencies and build the docs
      run: |
        source $CONDA/bin/activate
        conda config --append channels conda-forge
        conda install -y sphinx numpydoc sphinxcontrib-autoprogram make anaconda-client
        python -m pip install -e .
        cd docs
        make html
    - name: Deploy the documentation
      if: startsWith(github.ref, 'refs/tags/')
      uses: peaceiris/actions-gh-pages@v4
      with:
        github_token: ${{ secrets.GITHUB_TOKEN }}
        publish_dir: ./docs/build/html
    - name: Upload to anaconda.org
      env:
        ANACONDA_TOKEN: ${{ secrets.ANACONDA_TOKEN }}
        GITHUB_REF: ${{ github.ref }}
      run: |
        source $CONDA/bin/activate
        [[ "$GITHUB_REF" =~ ^refs/tags/ ]] || export LABEL="--label dev"
        anaconda --verbose --token $ANACONDA_TOKEN upload --user ctools $LABEL conda-bld/*/*.tar.bz2 --force<|MERGE_RESOLUTION|>--- conflicted
+++ resolved
@@ -118,11 +118,7 @@
         source $CONDA_ROOT/etc/profile.d/conda.sh
         conda info -a
         mv conda-bld $CONDA_ROOT/conda-bld
-<<<<<<< HEAD
-        conda create -n cptest local::conda-pack conda-forge::pytest conda-forge::pytest-cov python=${{ matrix.pyver }} ${{ matrix.conda_deps }}
-=======
-        conda create -n cptest local::conda-pack conda-forge::pytest conda-forge::pytest-cov defaults::python=${{ matrix.pyver }} ${{ matrix.squashfs_deps }}
->>>>>>> 0d3638fa
+        conda create -n cptest local::conda-pack conda-forge::pytest conda-forge::pytest-cov defaults::python=${{ matrix.pyver }} ${{ matrix.conda_deps }}
         conda activate cptest
         pytest -v -ss --cov=conda_pack --cov-branch --cov-report=xml conda_pack/tests
     - uses: codecov/codecov-action@v4
