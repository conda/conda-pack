import errno
import os
import shutil
import stat
import struct
import subprocess
import tarfile
import tempfile
import threading
import time
import zipfile
import zlib
from contextlib import closing
from functools import partial
from io import BytesIO
<<<<<<< HEAD
from .formats_base import ArchiveBase

_tar_mode = {'tar.gz': 'w:gz',
             'tgz': 'w:gz',
             'tar.bz2': 'w:bz2',
             'tbz2': 'w:bz2',
             'tar': 'w',
             'tar.zst': 'zstd:compression-level=22'}


def archive(fileobj, filename, arcroot, format, compress_level=4, zip_symlinks=False,
            zip_64=True):
=======
from multiprocessing.pool import ThreadPool

from .compat import Queue, on_win
from .core import CondaPackException


def _parse_n_threads(n_threads=1):
    if n_threads == -1:
        from multiprocessing import cpu_count
        return cpu_count()
    if n_threads < 1:
        raise CondaPackException("n-threads must be >= 1, or -1 for all cores")
    return n_threads


def archive(fileobj, path, arcroot, format, compress_level=4, zip_symlinks=False,
            zip_64=True, n_threads=1, verbose=False):

    n_threads = _parse_n_threads(n_threads)

>>>>>>> 78a4668e
    if format == 'zip':
        return ZipArchive(fileobj, filename, arcroot, zip_symlinks=zip_symlinks,
                          zip_64=zip_64)
<<<<<<< HEAD
    elif format == 'tar.zst':
        from .formats_libarchive import TarZstArchive
        return TarZstArchive(fileobj, filename, arcroot, _tar_mode[format],
                             compress_level=compress_level)
    else:
        return TarArchive(fileobj, filename, arcroot, _tar_mode[format],
                          compress_level=compress_level)
=======
>>>>>>> 78a4668e

    # Tar archives
    if format in ('tar.gz', 'tgz', 'parcel'):
        if n_threads == 1:
            mode = 'w:gz'
            close_file = False
        else:
            mode = 'w'
            close_file = True
            fileobj = ParallelGzipFileWriter(fileobj, compresslevel=compress_level,
                                             n_threads=n_threads)
    elif format in ('tar.bz2', 'tbz2'):
        if n_threads == 1:
            mode = 'w:bz2'
            close_file = False
        else:
            mode = 'w'
            close_file = True
            fileobj = ParallelBZ2FileWriter(fileobj, compresslevel=compress_level,
                                            n_threads=n_threads)
    elif format in ('tar.xz', 'txz'):
        if n_threads == 1:
            mode = 'w:xz'
            close_file = False
        else:
            mode = 'w'
            close_file = True
            fileobj = ParallelXZFileWriter(fileobj, compresslevel=compress_level,
                                           n_threads=n_threads)
    elif format == "squashfs":
        return SquashFSArchive(fileobj, path, arcroot, n_threads, verbose=verbose,
                               compress_level=compress_level)
    else:  # format == 'tar'
        mode = 'w'
        close_file = False
    return TarArchive(fileobj, arcroot, close_file=close_file,
                      mode=mode, compresslevel=compress_level)


class ParallelFileWriter:
    def __init__(self, fileobj, compresslevel=9, n_threads=1):
        self.fileobj = fileobj
        self.compresslevel = compresslevel
        self.n_threads = n_threads

        # Initialize file state
        self.size = 0
        self._init_state()
        self._write_header()

        # Parallel initialization
        self.buffers = []
        self.buffer_length = 0

        self.pool = ThreadPool(n_threads)
        self.compress_queue = Queue(maxsize=n_threads)

        self._consumer_thread = threading.Thread(target=self._consumer)
        self._consumer_thread.daemon = True
        self._consumer_thread.start()

    def tell(self):
        return self.size

    def write(self, data):
        if not isinstance(data, bytes):
            data = memoryview(data)
        n = len(data)
        if n > 0:
            self._per_buffer_op(data)
            self.size += n
            self.buffer_length += n
            self.buffers.append(data)
            if self.buffer_length > self._block_size:
                self.compress_queue.put(self.buffers)
                self.buffers = []
                self.buffer_length = 0
        return n

    def _consumer(self):
        with closing(self.pool):
            for buffers in self.pool.imap(
                    self._compress, iter(self.compress_queue.get, None)):
                for buf in buffers:
                    if len(buf):
                        self.fileobj.write(buf)

    def _compress(self, in_bufs):
        out_bufs = []
        compressor = self._new_compressor()
        for data in in_bufs:
            out_bufs.append(compressor.compress(data))
        out_bufs.append(self._flush_compressor(compressor))
        return out_bufs

    def close(self):
        if self.fileobj is None:
            return

        # Flush any waiting buffers
        if self.buffers:
            self.compress_queue.put(self.buffers)

        # Wait for all work to finish
        self.compress_queue.put(None)
        self._consumer_thread.join()

        # Write the closing bytes
        self._write_footer()

        # Flush fileobj
        self.fileobj.flush()

        # Cache shutdown state
        self.compress_queue = None
        self.pool = None
        self.fileobj = None


class ParallelGzipFileWriter(ParallelFileWriter):
    # Since it's hard for us to keep a running dictionary (a serial operation)
    # with parallel compression of blocks, we use a blocksize > a few factors
    # bigger than the max dict size (32 KiB). In practice this is fine - we
    # only lose out by a small factor of unneeded redundancy, and real files
    # often lack enough redundant byte sequences to make this significant. Pigz
    # uses 128 KiB, but does more work to keep a running dict.
    _block_size = 256 * 2**10

    def _init_state(self):
        self.crc = zlib.crc32(b"") & 0xffffffff

    def _new_compressor(self):
        return zlib.compressobj(self.compresslevel, zlib.DEFLATED,
                                -zlib.MAX_WBITS, zlib.DEF_MEM_LEVEL, 0)

    def _per_buffer_op(self, buffer):
        self.crc = zlib.crc32(buffer, self.crc) & 0xffffffff

    def _write32u(self, value):
        self.fileobj.write(struct.pack("<L", value))

    def _write_header(self):
        self.fileobj.write(b'\037\213\010')
        self.fileobj.write(b'\x00')
        self._write32u(int(time.time()))
        self.fileobj.write(b'\002\377')

    def _write_footer(self):
        self.fileobj.write(self._new_compressor().flush(zlib.Z_FINISH))
        self._write32u(self.crc)
        self._write32u(self.size & 0xffffffff)

    def _flush_compressor(self, compressor):
        return compressor.flush(zlib.Z_FULL_FLUSH)


class ParallelBZ2FileWriter(ParallelFileWriter):
    def _init_state(self):
        # bzip2 compresslevel dictates its blocksize of 100 - 900 kb
        self._block_size = self.compresslevel * 100 * 2**10

    def _new_compressor(self):
        import bz2
        return bz2.BZ2Compressor(self.compresslevel)

    def _per_buffer_op(self, buffer):
        pass

    def _write_header(self):
        pass

    def _write_footer(self):
        pass

    def _flush_compressor(self, compressor):
        return compressor.flush()

<<<<<<< HEAD
class TarArchive(ArchiveBase):
    def __init__(self, fileobj, filename, arcroot, mode, compress_level):
=======

class ParallelXZFileWriter(ParallelFileWriter):
    def _init_state(self):
        # from `man lzma`: uses dict sizes between 64 kb and 32 MB for the level presets.
        # 2-4 times the size (minimum 1 MB) is best for the block size.
        self._block_size = 4 * max(1, (2**(self.compresslevel - 4))) * 2**10 * 2**10

    def _new_compressor(self):
        import lzma
        return lzma.LZMACompressor(preset=self.compresslevel)

    def _per_buffer_op(self, buffer):
        pass

    def _write_header(self):
        pass

    def _write_footer(self):
        pass

    def _flush_compressor(self, compressor):
        return compressor.flush()


class ArchiveBase:
    def add(self, source, target):
        target = os.path.join(self.arcroot, target)
        self._add(source, target)

    def add_bytes(self, source, sourcebytes, target):
        target = os.path.join(self.arcroot, target)
        self._add_bytes(source, sourcebytes, target)


class TarArchive(ArchiveBase):
    def __init__(self, fileobj, arcroot, close_file=False,
                 mode='w', compresslevel=4):
>>>>>>> 78a4668e
        self.fileobj = fileobj
        self.filename = filename
        self.arcroot = arcroot
        self.close_file = close_file
        self.mode = mode
        self.compresslevel = compresslevel

    def __enter__(self):
        kwargs = {'compresslevel': self.compresslevel} if self.mode not in {'w', 'w:xz'} else {}
        # Hard links seem to throw off the tar file format on windows.
        # Revisit when libarchive is used.
        self.archive = tarfile.open(fileobj=self.fileobj,
                                    dereference=on_win,
                                    mode=self.mode,
                                    **kwargs)
        return self

    def __exit__(self, *args):
        self.archive.close()
        if self.close_file:
            self.fileobj.close()

    def _add(self, source, target):
        self.archive.add(source, target, recursive=False)

    def _add_bytes(self, source, sourcebytes, target):
        info = self.archive.gettarinfo(source, target)
        info.size = len(sourcebytes)
        self.archive.addfile(info, BytesIO(sourcebytes))


_dangling_link_error = """
The following conda package file is a symbolic link that does not match an
existing file within the same package:

    {0}

It is likely this link points to a file brought into the environment by
a dependency. Unfortunately, conda-pack does not support this practice
for zip files unless the --zip-symlinks option is engaged. Please see
"conda-pack --help" for more information about this option, or use a
tar-based archive format instead."""


class ZipArchive(ArchiveBase):
    def __init__(self, fileobj, filename, arcroot, zip_symlinks=False, zip_64=True):
        self.fileobj = fileobj
        self.filename = filename
        self.arcroot = arcroot
        self.zip_symlinks = zip_symlinks
        self.zip_64 = zip_64

    def __enter__(self):
        self.archive = zipfile.ZipFile(self.fileobj, "w",
                                       allowZip64=self.zip_64,
                                       compression=zipfile.ZIP_DEFLATED)
        return self

    def __exit__(self, type, value, traceback):
        self.archive.close()
        if isinstance(value, zipfile.LargeZipFile):
            raise CondaPackException(
                "Large Zip File: ZIP64 extensions required "
                "but were disabled")

    def _add(self, source, target):
        try:
            st = os.lstat(source)
            is_link = stat.S_ISLNK(st.st_mode)
        except (OSError, AttributeError):
            is_link = False

        if is_link:
            if self.zip_symlinks:
                info = zipfile.ZipInfo(target)
                info.create_system = 3
                info.external_attr = (st.st_mode & 0xFFFF) << 16
                if os.path.isdir(source):
                    info.external_attr |= 0x10  # MS-DOS directory flag
                self.archive.writestr(info, os.readlink(source))
            else:
                if os.path.isdir(source):
                    for root, dirs, files in os.walk(source, followlinks=True):
                        root2 = os.path.join(target, os.path.relpath(root, source))
                        for fil in files:
                            self.archive.write(os.path.join(root, fil),
                                               os.path.join(root2, fil))
                        if not dirs and not files:
                            # root is an empty directory, write it now
                            self.archive.write(root, root2)
                else:
                    try:
                        self.archive.write(source, target)
                    except OSError as e:
                        if e.errno == errno.ENOENT:
                            if source[-len(target):] == target:
                                # For managed packages, this will give us the package name
                                # followed by the relative path within the environment, a
                                # more readable result.
                                source = os.path.basename(source[: -len(target) - 1])
                                source = f"{source}: {target}"
                            msg = _dangling_link_error.format(source)
                            raise CondaPackException(msg)
                        raise
        else:
            self.archive.write(source, target)

    def _add_bytes(self, source, sourcebytes, target):
        info = zipinfo_from_file(source, target)
        self.archive.writestr(info, sourcebytes)


zipinfo_from_file = zipfile.ZipInfo.from_file


class SquashFSArchive(ArchiveBase):
    def __init__(self, fileobj, target_path, arcroot, n_threads, verbose=False,
                 compress_level=4):
        if shutil.which("mksquashfs") is None:
            raise SystemError("Command 'mksquashfs' not found. Please install it, "
                              "e.g. 'conda install squashfs-tools'.")
        # we don't need fileobj, just the name of the file
        self.target_path = target_path
        self.arcroot = arcroot
        self.n_threads = n_threads
        self.verbose = verbose
        self.compress_level = compress_level

    def __enter__(self):
        # create a staging directory where we will collect
        # hardlinks to files and make tmpfiles for bytes
        self._staging_dir = os.path.normpath(tempfile.mkdtemp())
        return self

    def __exit__(self, exc_type, exc_value, traceback):
        shutil.rmtree(self._staging_dir)

    def mksquashfs_from_staging(self):
        """
        After building the staging directory, squash it into file
        """
        cmd = [
            "mksquashfs",
            self._staging_dir,
            self.target_path,
            "-noappend",
            "-processors",
            str(self.n_threads),
            "-quiet",  # will still display native progressbar
        ]

        if self.compress_level == 0:
            # No compression
            comp_algo_str = "None"
            cmd += ["-noI", "-noD", "-noF", "-noX"]
        elif self.compress_level == 9:
            comp_algo_str = "xz"
            cmd += ["-comp", comp_algo_str]
        else:
            comp_level = int(self.compress_level / 8 * 20)
            comp_algo_str = f"zstd (level {comp_level})"
            # 256KB block size instead of the default 128KB for slightly smaller archive sizes
            cmd += ["-comp", "zstd", "-Xcompression-level", str(comp_level), "-b", str(256*1024)]

        if self.verbose:
            s = "Running mksquashfs with {} compression (processors: {}).".format(
                comp_algo_str, self.n_threads)
            if self.compress_level != 9:
                s += "\nWill require kernel>=4.14 or squashfuse>=0.1.101 (compiled with zstd) " \
                     "for mounting.\nTo support older systems, compress with " \
                     "`xz` (--compress-level 9) instead."
            print(s)
        else:
            cmd.append("-no-progress")
        subprocess.check_call(cmd)

    def _absolute_path(self, path):
        return os.path.normpath(os.path.join(self._staging_dir, path))

    def _ensure_parent(self, path):
        dir_path = os.path.dirname(path)
        os.makedirs(dir_path, exist_ok=True)

    def _add(self, source, target):
        target_abspath = self._absolute_path(target)
        self._ensure_parent(target_abspath)

        # hardlink instead of copy is faster, but it doesn't work across devices
        same_device = os.lstat(source).st_dev == os.lstat(os.path.dirname(target_abspath)).st_dev
        if same_device:
            copy_func = partial(os.link, follow_symlinks=False)
        else:
            copy_func = partial(shutil.copy2, follow_symlinks=False)

        # we overwrite if the same `target` is added twice
        # to be consistent with the tar-archive implementation
        if os.path.lexists(target_abspath):
            os.remove(target_abspath)

        if os.path.isdir(source) and not os.path.islink(source):
            # directories we add through copying the tree
            shutil.copytree(source,
                            target_abspath,
                            symlinks=True,
                            copy_function=copy_func)
        else:
            # files & links to directories we copy directly
            copy_func(source, target_abspath)

    def _add_bytes(self, source, sourcebytes, target):
        target_abspath = self._absolute_path(target)
        self._ensure_parent(target_abspath)
        with open(target_abspath, "wb") as f:
            shutil.copystat(source, target_abspath)
            f.write(sourcebytes)<|MERGE_RESOLUTION|>--- conflicted
+++ resolved
@@ -13,7 +13,6 @@
 from contextlib import closing
 from functools import partial
 from io import BytesIO
-<<<<<<< HEAD
 from .formats_base import ArchiveBase
 
 _tar_mode = {'tar.gz': 'w:gz',
@@ -26,32 +25,9 @@
 
 def archive(fileobj, filename, arcroot, format, compress_level=4, zip_symlinks=False,
             zip_64=True):
-=======
-from multiprocessing.pool import ThreadPool
-
-from .compat import Queue, on_win
-from .core import CondaPackException
-
-
-def _parse_n_threads(n_threads=1):
-    if n_threads == -1:
-        from multiprocessing import cpu_count
-        return cpu_count()
-    if n_threads < 1:
-        raise CondaPackException("n-threads must be >= 1, or -1 for all cores")
-    return n_threads
-
-
-def archive(fileobj, path, arcroot, format, compress_level=4, zip_symlinks=False,
-            zip_64=True, n_threads=1, verbose=False):
-
-    n_threads = _parse_n_threads(n_threads)
-
->>>>>>> 78a4668e
     if format == 'zip':
         return ZipArchive(fileobj, filename, arcroot, zip_symlinks=zip_symlinks,
                           zip_64=zip_64)
-<<<<<<< HEAD
     elif format == 'tar.zst':
         from .formats_libarchive import TarZstArchive
         return TarZstArchive(fileobj, filename, arcroot, _tar_mode[format],
@@ -59,227 +35,10 @@
     else:
         return TarArchive(fileobj, filename, arcroot, _tar_mode[format],
                           compress_level=compress_level)
-=======
->>>>>>> 78a4668e
-
-    # Tar archives
-    if format in ('tar.gz', 'tgz', 'parcel'):
-        if n_threads == 1:
-            mode = 'w:gz'
-            close_file = False
-        else:
-            mode = 'w'
-            close_file = True
-            fileobj = ParallelGzipFileWriter(fileobj, compresslevel=compress_level,
-                                             n_threads=n_threads)
-    elif format in ('tar.bz2', 'tbz2'):
-        if n_threads == 1:
-            mode = 'w:bz2'
-            close_file = False
-        else:
-            mode = 'w'
-            close_file = True
-            fileobj = ParallelBZ2FileWriter(fileobj, compresslevel=compress_level,
-                                            n_threads=n_threads)
-    elif format in ('tar.xz', 'txz'):
-        if n_threads == 1:
-            mode = 'w:xz'
-            close_file = False
-        else:
-            mode = 'w'
-            close_file = True
-            fileobj = ParallelXZFileWriter(fileobj, compresslevel=compress_level,
-                                           n_threads=n_threads)
-    elif format == "squashfs":
-        return SquashFSArchive(fileobj, path, arcroot, n_threads, verbose=verbose,
-                               compress_level=compress_level)
-    else:  # format == 'tar'
-        mode = 'w'
-        close_file = False
-    return TarArchive(fileobj, arcroot, close_file=close_file,
-                      mode=mode, compresslevel=compress_level)
-
-
-class ParallelFileWriter:
-    def __init__(self, fileobj, compresslevel=9, n_threads=1):
-        self.fileobj = fileobj
-        self.compresslevel = compresslevel
-        self.n_threads = n_threads
-
-        # Initialize file state
-        self.size = 0
-        self._init_state()
-        self._write_header()
-
-        # Parallel initialization
-        self.buffers = []
-        self.buffer_length = 0
-
-        self.pool = ThreadPool(n_threads)
-        self.compress_queue = Queue(maxsize=n_threads)
-
-        self._consumer_thread = threading.Thread(target=self._consumer)
-        self._consumer_thread.daemon = True
-        self._consumer_thread.start()
-
-    def tell(self):
-        return self.size
-
-    def write(self, data):
-        if not isinstance(data, bytes):
-            data = memoryview(data)
-        n = len(data)
-        if n > 0:
-            self._per_buffer_op(data)
-            self.size += n
-            self.buffer_length += n
-            self.buffers.append(data)
-            if self.buffer_length > self._block_size:
-                self.compress_queue.put(self.buffers)
-                self.buffers = []
-                self.buffer_length = 0
-        return n
-
-    def _consumer(self):
-        with closing(self.pool):
-            for buffers in self.pool.imap(
-                    self._compress, iter(self.compress_queue.get, None)):
-                for buf in buffers:
-                    if len(buf):
-                        self.fileobj.write(buf)
-
-    def _compress(self, in_bufs):
-        out_bufs = []
-        compressor = self._new_compressor()
-        for data in in_bufs:
-            out_bufs.append(compressor.compress(data))
-        out_bufs.append(self._flush_compressor(compressor))
-        return out_bufs
-
-    def close(self):
-        if self.fileobj is None:
-            return
-
-        # Flush any waiting buffers
-        if self.buffers:
-            self.compress_queue.put(self.buffers)
-
-        # Wait for all work to finish
-        self.compress_queue.put(None)
-        self._consumer_thread.join()
-
-        # Write the closing bytes
-        self._write_footer()
-
-        # Flush fileobj
-        self.fileobj.flush()
-
-        # Cache shutdown state
-        self.compress_queue = None
-        self.pool = None
-        self.fileobj = None
-
-
-class ParallelGzipFileWriter(ParallelFileWriter):
-    # Since it's hard for us to keep a running dictionary (a serial operation)
-    # with parallel compression of blocks, we use a blocksize > a few factors
-    # bigger than the max dict size (32 KiB). In practice this is fine - we
-    # only lose out by a small factor of unneeded redundancy, and real files
-    # often lack enough redundant byte sequences to make this significant. Pigz
-    # uses 128 KiB, but does more work to keep a running dict.
-    _block_size = 256 * 2**10
-
-    def _init_state(self):
-        self.crc = zlib.crc32(b"") & 0xffffffff
-
-    def _new_compressor(self):
-        return zlib.compressobj(self.compresslevel, zlib.DEFLATED,
-                                -zlib.MAX_WBITS, zlib.DEF_MEM_LEVEL, 0)
-
-    def _per_buffer_op(self, buffer):
-        self.crc = zlib.crc32(buffer, self.crc) & 0xffffffff
-
-    def _write32u(self, value):
-        self.fileobj.write(struct.pack("<L", value))
-
-    def _write_header(self):
-        self.fileobj.write(b'\037\213\010')
-        self.fileobj.write(b'\x00')
-        self._write32u(int(time.time()))
-        self.fileobj.write(b'\002\377')
-
-    def _write_footer(self):
-        self.fileobj.write(self._new_compressor().flush(zlib.Z_FINISH))
-        self._write32u(self.crc)
-        self._write32u(self.size & 0xffffffff)
-
-    def _flush_compressor(self, compressor):
-        return compressor.flush(zlib.Z_FULL_FLUSH)
-
-
-class ParallelBZ2FileWriter(ParallelFileWriter):
-    def _init_state(self):
-        # bzip2 compresslevel dictates its blocksize of 100 - 900 kb
-        self._block_size = self.compresslevel * 100 * 2**10
-
-    def _new_compressor(self):
-        import bz2
-        return bz2.BZ2Compressor(self.compresslevel)
-
-    def _per_buffer_op(self, buffer):
-        pass
-
-    def _write_header(self):
-        pass
-
-    def _write_footer(self):
-        pass
-
-    def _flush_compressor(self, compressor):
-        return compressor.flush()
-
-<<<<<<< HEAD
+
+
 class TarArchive(ArchiveBase):
     def __init__(self, fileobj, filename, arcroot, mode, compress_level):
-=======
-
-class ParallelXZFileWriter(ParallelFileWriter):
-    def _init_state(self):
-        # from `man lzma`: uses dict sizes between 64 kb and 32 MB for the level presets.
-        # 2-4 times the size (minimum 1 MB) is best for the block size.
-        self._block_size = 4 * max(1, (2**(self.compresslevel - 4))) * 2**10 * 2**10
-
-    def _new_compressor(self):
-        import lzma
-        return lzma.LZMACompressor(preset=self.compresslevel)
-
-    def _per_buffer_op(self, buffer):
-        pass
-
-    def _write_header(self):
-        pass
-
-    def _write_footer(self):
-        pass
-
-    def _flush_compressor(self, compressor):
-        return compressor.flush()
-
-
-class ArchiveBase:
-    def add(self, source, target):
-        target = os.path.join(self.arcroot, target)
-        self._add(source, target)
-
-    def add_bytes(self, source, sourcebytes, target):
-        target = os.path.join(self.arcroot, target)
-        self._add_bytes(source, sourcebytes, target)
-
-
-class TarArchive(ArchiveBase):
-    def __init__(self, fileobj, arcroot, close_file=False,
-                 mode='w', compresslevel=4):
->>>>>>> 78a4668e
         self.fileobj = fileobj
         self.filename = filename
         self.arcroot = arcroot
