import filecmp
import json
import os
import re
import subprocess
import tarfile
from glob import glob

import pytest

from conda_pack import CondaEnv, CondaPackException, pack
from conda_pack.compat import load_source, on_win
from conda_pack.core import BIN_DIR, File, name_to_prefix

from .conftest import (
    activate_scripts_path,
    basic_python_broken_path,
    basic_python_editable_path,
    basic_python_missing_files_path,
    basic_python_path,
    env_dir,
    has_conda_path,
    nopython_path,
    py310_path,
)

BIN_DIR_L = BIN_DIR.lower()
SP = "Lib\\site-packages" if on_win else "lib/python3.9/site-packages"
SP_L = SP.lower().replace("\\", "/")


if on_win:
    def normpath(f):
        return os.path.normcase(f).replace('\\', '/')
else:
    def normpath(f):
        return f


@pytest.fixture(scope="module")
def basic_python_env():
    return CondaEnv.from_prefix(basic_python_path)


@pytest.fixture
def bad_conda_exe(tmpdir_factory, monkeypatch):
    tmpdir = str(tmpdir_factory.mktemp('bin'))
    fake_conda = os.path.join(tmpdir, 'conda.bat' if on_win else 'conda')
    with open(fake_conda, 'w') as f:
        f.write('ECHO Failed\r\nEXIT /B 1' if on_win else 'echo "Failed"\nexit 1')
    os.chmod(fake_conda, os.stat(fake_conda).st_mode | 0o111)

    monkeypatch.setenv('PATH', tmpdir, prepend=os.pathsep)
    monkeypatch.delenv('CONDA_EXE', raising=False)


def test_name_to_prefix():
    # Smoketest on default name
    name_to_prefix()

    with pytest.raises(CondaPackException):
        name_to_prefix("this_is_probably_not_a_real_env_name")


def test_from_prefix():
    rel_env_dir = os.path.relpath(basic_python_path, os.getcwd())
    env = CondaEnv.from_prefix(rel_env_dir)
    assert len(env)
    # relative path is normalized
    assert os.path.normcase(env.prefix) == os.path.normcase(basic_python_path)

    # Path is missing
    with pytest.raises(CondaPackException):
        CondaEnv.from_prefix(os.path.join(env_dir, "this_path_doesnt_exist"))

    # Path exists, but isn't a conda environment
    with pytest.raises(CondaPackException):
        CondaEnv.from_prefix(os.path.join(env_dir))


def test_missing_package_cache():
    with pytest.warns(UserWarning) as record:
        env = CondaEnv.from_prefix(py310_path)

    assert len(env)

    assert len(record) == 1
    msg = str(record[0].message)
    assert 'conda_pack_test_lib2' in msg

    with pytest.raises(CondaPackException):
        CondaEnv.from_prefix(py310_path, on_missing_cache="raise")


def test_errors_editable_packages():
    with pytest.raises(CondaPackException) as exc:
        CondaEnv.from_prefix(basic_python_editable_path)

    # The error message has changed to reflect conda/pip conflicts
    # rather than just "editable packages found"
    assert "pip" in str(exc.value) and "conda" in str(exc.value)


def test_ignore_errors_editable_packages():
<<<<<<< HEAD
    # The environment has both editable packages and missing conda-managed files
    # (because pip replaced the conda installation), so we need to ignore both
    CondaEnv.from_prefix(
        basic_python_editable_path,
        ignore_editable_packages=True,
        ignore_missing_files=True,
    )
=======
    # The ignore_editable_packages flag doesn't help with conda/pip conflicts
    # We need to ignore missing files instead
    CondaEnv.from_prefix(basic_python_editable_path, ignore_missing_files=True)
>>>>>>> e72d99ef


def test_errors_when_target_directory_not_exists_and_not_force(
    tmpdir, basic_python_env
):

    target_directory = os.path.join(tmpdir, "not_a_real_directory/")
    assert not os.path.exists(target_directory)

    target_file = os.path.join(target_directory, "env.tar.gz")

    with pytest.raises(CondaPackException) as exc:
        basic_python_env.pack(output=target_file, force=False)

    assert "not_a_real_directory" in str(exc.value)


def test_creates_directories_if_missing_and_force(tmpdir, basic_python_env):

    target_directory = os.path.join(tmpdir, "not_a_real_directory/")
    assert not os.path.exists(target_directory)

    target_file = os.path.join(target_directory, "env.tar.gz")

    basic_python_env.pack(output=target_file, force=True)

    assert os.path.exists(target_directory)


def test_errors_pip_overwrites():
    with pytest.raises(CondaPackException) as exc:
        CondaEnv.from_prefix(basic_python_broken_path)

    msg = str(exc.value)
    assert "pip" in msg
    assert "toolz" in msg


def test_missing_files():
    with pytest.raises(CondaPackException) as exc:
        CondaEnv.from_prefix(basic_python_missing_files_path)

    msg = str(exc.value)
    assert f"{os.sep}toolz{os.sep}__init__.py" in msg, msg
    assert f"{os.sep}toolz{os.sep}_signatures.py" in msg, msg


def test_missing_files_ignored(tmpdir):
    out_path = os.path.join(str(tmpdir), "basic_python_missing.tar")
    CondaEnv.from_prefix(
        basic_python_missing_files_path, ignore_missing_files=True
    ).pack(out_path)


def test_errors_conda_missing(bad_conda_exe):
    with pytest.raises(CondaPackException) as exc:
        CondaEnv.from_name('probably_fake_env')

    assert 'Failed to determine path to environment' in str(exc.value)


def test_env_properties(basic_python_env):
    assert basic_python_env.name == "basic_python"
    assert basic_python_env.prefix == basic_python_path

    # Env has a length
    assert len(basic_python_env) == len(basic_python_env.files)

    # Env is iterable
    assert len(list(basic_python_env)) == len(basic_python_env)

    # Smoketest repr
    assert "CondaEnv<" in repr(basic_python_env)


def test_load_environment_ignores(basic_python_env):
    lk = {normpath(f.target): f for f in basic_python_env}
    for fname in ("conda", "conda.bat"):
        assert f"{BIN_DIR_L}/{fname}" not in lk
    for fname in ("activate", "activate.bat", "deactivate", "deactivate.bat"):
        fpath = f"{BIN_DIR_L}/{fname}"
        assert fpath not in lk or not lk[fpath].source.startswith(basic_python_path)


def test_file():
    f = File('/root/path/to/foo/bar', 'foo/bar')
    # smoketest repr
    repr(f)


def test_loaded_file_properties(basic_python_env):
    lk = {normpath(f.target): f for f in basic_python_env}

    # Pip installed entrypoint
    exe_suffix = ".exe" if on_win else ""
    fil = lk[f"{BIN_DIR_L}/pytest{exe_suffix}"]
    assert not fil.is_conda
    assert fil.file_mode == 'unknown'
    assert fil.prefix_placeholder is None

    # Conda installed noarch entrypoint
    fil = lk[f"{BIN_DIR_L}/conda-pack-test-lib1"]
    assert fil.is_conda
    assert fil.file_mode == 'text'
    assert fil.prefix_placeholder != basic_python_env.prefix

    # Conda installed entrypoint
    suffix = "-script.py" if on_win else ""
    fil = lk[f"{BIN_DIR_L}/conda-pack-test-lib2{suffix}"]
    assert fil.is_conda
    assert fil.file_mode == 'text'
    assert fil.prefix_placeholder != basic_python_env.prefix

    # Conda installed file
    fil = lk[f"{SP_L}/conda_pack_test_lib1/cli.py"]
    assert fil.is_conda
    assert fil.file_mode is None
    assert fil.prefix_placeholder is None


def test_works_with_no_python():
    # Collection doesn't require python
    env = CondaEnv.from_prefix(nopython_path)
    # non-empty
    assert len(env)


def test_include_exclude(basic_python_env):
    old_len = len(basic_python_env)
    env2 = basic_python_env.exclude("*.pyc")
    # No mutation
    assert len(basic_python_env) == old_len
    assert env2 is not basic_python_env
    assert len(env2) < len(basic_python_env)

    # Re-add the removed files, envs are equivalent
    assert len(env2.include("*.pyc")) == len(basic_python_env)

    env3 = env2.exclude(os.path.join(SP, "conda_pack_test_lib1", "*"))
    env4 = env3.include(os.path.join(SP, "conda_pack_test_lib1", "cli.py"))
    assert len(env3) + 1 == len(env4)


def test_output_and_format(basic_python_env):
    output, format = basic_python_env._output_and_format()
    assert output == "basic_python.tar.gz"
    assert format == "tar.gz"

    for format in ["tar.gz", "tar.bz2", "tar.xz", "tar.zst", "tar", "zip", "parcel"]:
        output = os.extsep.join([basic_python_env.name, format])

        o, f = basic_python_env._output_and_format(format=format)
        assert f == format
        assert o == (None if f == "parcel" else output)

        o, f = basic_python_env._output_and_format(output=output)
        assert o == output
        assert f == format

        o, f = basic_python_env._output_and_format(output="foo.zip", format=format)
        assert f == format
        assert o == 'foo.zip'

    with pytest.raises(CondaPackException):
        basic_python_env._output_and_format(format="foo")

    with pytest.raises(CondaPackException):
        basic_python_env._output_and_format(output="foo.bar")

    with pytest.raises(CondaPackException):
        basic_python_env._output_and_format(output="foo.parcel", format="zip")


def test_roundtrip(tmpdir, basic_python_env):
    out_path = os.path.join(str(tmpdir), "basic_python.tar")
    basic_python_env.pack(out_path)
    assert os.path.exists(out_path)
    assert tarfile.is_tarfile(out_path)

    with tarfile.open(out_path) as fil:
        # Check all files are relative paths
        for member in fil.getnames():
            assert not member.startswith(os.path.sep)

        extract_path = str(tmpdir.join('env'))
        fil.extractall(extract_path)

    # Shebang rewriting happens before prefixes are fixed
    textfile = os.path.join(extract_path, BIN_DIR, 'conda-pack-test-lib1')
    with open(textfile) as fil:
        shebang = fil.readline().strip()
        assert shebang == '#!/usr/bin/env python'

    # Check conda-unpack --help and --version
    if on_win:
        binary_name = 'conda-unpack.exe'
        script_name = 'conda-unpack-script.py'
    else:
        binary_name = script_name = 'conda-unpack'
    conda_unpack = os.path.join(extract_path, BIN_DIR, binary_name)
    conda_unpack_script = os.path.join(extract_path, BIN_DIR, script_name)
    out = subprocess.check_output([conda_unpack, '--help'],
                                  stderr=subprocess.STDOUT).decode()
    assert out.startswith('usage: conda-unpack')

    out = subprocess.check_output([conda_unpack, '--version'],
                                  stderr=subprocess.STDOUT).decode()
    assert out.startswith('conda-unpack')

    # Check no prefix generated for python executable
    python_pattern = re.compile(r'bin/python\d.\d')
    conda_unpack_mod = load_source('conda_unpack', conda_unpack_script)
    pythons = [r for r in conda_unpack_mod._prefix_records
               if python_pattern.match(r[0])]
    assert not pythons

    if on_win:
        command = (r"@call {path}\Scripts\activate.bat && "
                   "conda-unpack.exe && "
                   r"call {path}\Scripts\deactivate.bat && "
                   "echo Done").format(path=extract_path)
        unpack = tmpdir.join('unpack.bat')
        unpack.write(command)
        out = subprocess.check_output(['cmd.exe', '/c', str(unpack)],
                                      stderr=subprocess.STDOUT).decode()
        assert out == 'Done\r\n'

    else:
        # Check bash scripts all don't error
        command = (". {path}/bin/activate && "
                   "conda-unpack && "
                   ". {path}/bin/deactivate && "
                   "echo 'Done'").format(path=extract_path)
        out = subprocess.check_output(['/usr/bin/env', 'bash', '-c', command],
                                      stderr=subprocess.STDOUT).decode()
        assert out == 'Done\n'


@pytest.mark.parametrize('fix_dest', (True, False))
def test_pack_with_conda(tmpdir, fix_dest):
    env = CondaEnv.from_prefix(has_conda_path)
    out_path = os.path.join(str(tmpdir), 'has_conda.tar')
    extract_path = os.path.join(str(tmpdir), 'output')
    env.pack(out_path, dest_prefix=extract_path if fix_dest else None)

    os.mkdir(extract_path)

    assert os.path.exists(out_path)
    assert tarfile.is_tarfile(out_path)
    # Extract tarfile
    with tarfile.open(out_path, ignore_zeros=True) as fil:
        fil.extractall(extract_path)

    if on_win:
        fnames = ['conda.exe', 'activate.bat']
        # New conda drops deactivate.bat files
        if not fix_dest:
            fnames.append("deactivate.bat")
    else:
        fnames = ['conda', 'activate', 'deactivate']
    # Check conda/activate/deactivate all present
    for fname in fnames:
        fpath = os.path.join(extract_path, BIN_DIR, fname)
        assert os.path.exists(fpath)
        # Make sure we have replaced the activate/deactivate scripts
        # if the dest_prefix was not fixed; make sure we haven't
        # done so if it is.
        if 'activate' in fname:
            with open(fpath) as fp:
                data = fp.read()
                if fix_dest:
                    assert 'CONDA_PACK' not in data
                else:
                    assert 'CONDA_PACK' in data

    # Check the packaged conda works and recognizes its environment.
    # We need to unset CONDA_PREFIX to simulate unpacking into an environment
    # where conda is not already present.
    if on_win:
        if fix_dest:
            # XXX: Conda windows activatation scripts now seem to assume a base
            # conda install, rather than relative paths. Given that this tool
            # is mostly for deploying code, and usually on servers (not
            # windows), this failure isn't critical but isn't 100% correct.
            # Ideally this test shouldn't need to special case `fix_dest`, and
            # use the same batch commands in both cases.
            commands = (
                rf"@call {extract_path}\condabin\conda activate",
                r"@conda info --json",
                r"@conda deactivate",
            )
        else:
            commands = (
                r"@set CONDA_PREFIX=",
                r"@set CONDA_SHVL=",
                rf"@call {extract_path}\Scripts\activate.bat",
                r"@conda info --json",
                r"@deactivate",
            )
        script_file = tmpdir.join("unpack.bat")
        cmd = ["cmd", "/c", str(script_file)]

    else:
        commands = (
            "unset CONDA_PREFIX",
            "unset CONDA_SHLVL",
            f". {extract_path}/bin/activate",
            "conda info --json",
            ". deactivate >/dev/null 2>/dev/null",
        )
        script_file = tmpdir.join("unpack.sh")
        cmd = ["/usr/bin/env", "bash", str(script_file)]

    script_file.write('\n'.join(commands))

    # When fix_dest=True, the conda installation is not relocatable,
    # so we can't test running it from a different location
    if not fix_dest:
        out = subprocess.check_output(cmd, stderr=subprocess.STDOUT).decode()
        conda_info = json.loads(out)
        extract_path_n = normpath(extract_path)
        for var in ('conda_prefix', 'sys.prefix', 'default_prefix', 'root_prefix'):
            assert normpath(conda_info[var]) == extract_path_n
        assert extract_path_n in list(map(normpath, conda_info['envs']))

    # Check the conda-meta directory has been anonymized
    for path in glob(os.path.join(extract_path, 'conda-meta', '*.json')):
        with open(path) as fil:
            data = json.load(fil)

        for field in ["extracted_package_dir", "package_tarball_full_path"]:
            if field in data:
                assert data[field] == ""

        if "link" in data and "source" in data["link"]:
            assert data["link"]["source"] == ""


def test_pack_exceptions(basic_python_env):
    # Can't pass both prefix and name
    with pytest.raises(CondaPackException):
        pack(prefix=basic_python_path, name="basic_python")

    # Unknown filter type
    with pytest.raises(CondaPackException):
        pack(prefix=basic_python_path, filters=[("exclude", "*.py"), ("foo", "*.pyc")])


def test_zip64(tmpdir):
    # Create an environment that requires ZIP64 extensions, but doesn't use a
    # lot of disk/RAM
    source = os.path.join(str(tmpdir), 'source.txt')
    with open(source, 'wb') as f:
        f.write(b'0')

    files = [File(source, target='foo%d' % i) for i in range(1 << 16)]
    large_env = CondaEnv('large', files=files)

    out_path = os.path.join(str(tmpdir), 'large.zip')

    # Errors if ZIP64 disabled
    with pytest.raises(CondaPackException) as exc:
        large_env.pack(output=out_path, zip_64=False)
    assert 'ZIP64' in str(exc.value)
    assert not os.path.exists(out_path)

    # Works fine if ZIP64 not disabled
    large_env.pack(output=out_path)
    assert os.path.exists(out_path)


def test_force(tmpdir, basic_python_env):
    already_exists = os.path.join(str(tmpdir), "basic_python.tar")
    with open(already_exists, "wb"):
        pass

    # file already exists
    with pytest.raises(CondaPackException):
        basic_python_env.pack(output=already_exists)

    basic_python_env.pack(output=already_exists, force=True)
    assert tarfile.is_tarfile(already_exists)


@pytest.mark.parametrize("format,n_threads", [("tar.gz", 1), ("tar.gz", 2)])
def test_reproducible(tmpdir, basic_python_env, format, n_threads):
    output_1 = os.path.join(str(tmpdir), "out1.tar")
    output_2 = os.path.join(str(tmpdir), "out2.tar")

    # Two consecutive runs should lead to exactly the same contents.
    basic_python_env.pack(output=output_1, n_threads=n_threads, format=format)
    basic_python_env.pack(output=output_2, n_threads=n_threads, format=format)

    filecmp.cmp(output_1, output_2)


def test_pack(tmpdir, basic_python_env):
    out_path = os.path.join(str(tmpdir), "basic_python.tar")

    exclude1 = "*.py"
    exclude2 = "*.pyc"
    include = os.path.join(SP, "conda_pack_test_lib1", "*")

    res = pack(
        prefix=basic_python_path,
        output=out_path,
        filters=[("exclude", exclude1), ("exclude", exclude2), ("include", include)],
    )

    assert res == out_path
    assert os.path.exists(out_path)
    assert tarfile.is_tarfile(out_path)

    with tarfile.open(out_path) as fil:
        paths = fil.getnames()

    filtered = basic_python_env.exclude(exclude1).exclude(exclude2).include(include)

    # Files line up with filtering, with extra conda-unpack command
    sol = {os.path.normcase(f.target) for f in filtered.files}
    res = {os.path.normcase(p) for p in paths}
    diff = res.difference(sol)

    if on_win:
        fnames = ('conda-unpack.exe', 'conda-unpack-script.py',
                  'activate.bat', 'deactivate.bat')
    else:
        fnames = ('conda-unpack', 'activate', 'deactivate', 'activate.fish')
    assert diff == {os.path.join(BIN_DIR_L, f) for f in fnames}


def _test_dest_prefix(src_prefix, dest_prefix, arcroot, out_path, format):
    if on_win:
        test_files = ['Scripts/conda-pack-test-lib1',
                      'Scripts/pytest.exe']
    else:
        test_files = ['bin/conda-pack-test-lib1',
                      'bin/pytest',
                      'bin/clear']

    orig_bytes = src_prefix.encode()
    orig_bytes_l = src_prefix.lower().encode() if on_win else orig_bytes
    new_bytes = dest_prefix.encode()
    new_bytes_l = dest_prefix.lower().encode() if on_win else new_bytes

    # all paths, including shebangs, are rewritten using the prefix
    with tarfile.open(out_path) as fil:
        for path in fil.getnames():
            assert os.path.basename(path) != "conda-unpack", path
            if arcroot:
                assert path.startswith(arcroot), path
        for test_file in test_files:
            orig_path = os.path.join(src_prefix, test_file)
            dest_path = os.path.join(arcroot, test_file)
            with open(orig_path, 'rb') as fil2:
                orig_data = fil2.read()
            if orig_bytes in orig_data:
                data = fil.extractfile(dest_path).read()
                assert orig_bytes not in data and orig_bytes_l not in data, test_file
                assert new_bytes in data or new_bytes_l in data, test_file


def test_dest_prefix(tmpdir, basic_python_env):
    out_path = os.path.join(str(tmpdir), "basic_python.tar")
    dest = r"c:\foo\bar\baz\biz" if on_win else "/foo/bar/baz/biz"
    res = pack(prefix=basic_python_path, dest_prefix=dest, output=out_path)

    assert res == out_path
    assert os.path.exists(out_path)
    assert tarfile.is_tarfile(out_path)

    _test_dest_prefix(basic_python_env.prefix, dest, "", out_path, "r")


def test_parcel(tmpdir, basic_python_env):
    if on_win:
        pytest.skip("Not parcel tests on Windows")
    arcroot = "basic_python-1234.56"

    out_path = os.path.join(str(tmpdir), arcroot + "-el7.parcel")

    pdir = os.getcwd()
    try:
        os.chdir(str(tmpdir))
        res = pack(prefix=basic_python_path, format="parcel", parcel_version="1234.56")
    finally:
        os.chdir(pdir)

    assert os.path.join(str(tmpdir), res) == out_path
    assert os.path.exists(out_path)

    # Verify that only the parcel files were added
    with tarfile.open(out_path, "r:gz") as fil:
        paths = fil.getnames()
    sol = {os.path.join(arcroot, f.target) for f in basic_python_env.files}
    diff = set(paths).difference(sol)
    fnames = ("conda_env.sh", "parcel.json")
    assert diff == {os.path.join(arcroot, "meta", f) for f in fnames}

    # Verify correct metadata in parcel.json
    with tarfile.open(out_path) as fil:
        fpath = os.path.join(arcroot, "meta", "parcel.json")
        data = fil.extractfile(fpath).read()
    data = json.loads(data)
    assert (
        data["name"] == "basic_python"
        and data["components"][0]["name"] == "basic_python"
    )
    assert (
        data["version"] == "1234.56" and data["components"][0]["version"] == "1234.56"
    )

    # Verify the correct dest_prefix substitution
    dest = os.path.join("/opt/cloudera/parcels", arcroot)
    _test_dest_prefix(basic_python_env.prefix, dest, arcroot, out_path, "r:gz")


def test_activate(tmpdir):
    out_path = os.path.join(str(tmpdir), 'activate_scripts.tar')
    extract_path = str(tmpdir.join('env'))

    env = CondaEnv.from_prefix(activate_scripts_path)
    env.pack(out_path)

    with tarfile.open(out_path) as fil:
        fil.extractall(extract_path)

    # Check that activate environment variable is set
    if on_win:
        command = (r"@CALL {path}\Scripts\activate" "\r\n"
                   r"@ECHO CONDAPACK_ACTIVATED=%CONDAPACK_ACTIVATED%" "\r\n"
                   r"@CALL {path}\Scripts\deactivate" "\r\n"
                   r"@ECHO CONDAPACK_ACTIVATED=%CONDAPACK_ACTIVATED%" "\r\n"
                   r"@echo Done").format(path=extract_path)
        unpack = tmpdir.join('unpack.bat')
        unpack.write(command)

        out = subprocess.check_output(['cmd', '/c', str(unpack)],
                                      stderr=subprocess.STDOUT).decode()

        assert out == 'CONDAPACK_ACTIVATED=1\r\nCONDAPACK_ACTIVATED=\r\nDone\r\n'

    else:
        # bash
        command = (". {path}/bin/activate && "
                   "test $CONDAPACK_ACTIVATED -eq 1 && "
                   ". {path}/bin/deactivate && "
                   "test ! $CONDAPACK_ACTIVATED && "
                   "echo 'Done'").format(path=extract_path)

        out = subprocess.check_output(['/usr/bin/env', 'bash', '-c', command],
                                      stderr=subprocess.STDOUT).decode()

        assert out == 'Done\n'

        # fish
        command = (". {path}/bin/activate.fish && "
                   "python -c 'import sys; print(sys.executable)' && "
                   "deactivate && "
                   "echo 'Done'").format(path=extract_path)

        try:
            out = subprocess.check_output(['/usr/bin/env', 'fish', '-c', command],
                                          stderr=subprocess.STDOUT).decode()
            assert "test_activate0" in out
            assert "Done\n" in out
        except (subprocess.CalledProcessError, FileNotFoundError):
            # Skip fish test if fish shell is not available
            pytest.skip("fish shell not available")<|MERGE_RESOLUTION|>--- conflicted
+++ resolved
@@ -102,7 +102,6 @@
 
 
 def test_ignore_errors_editable_packages():
-<<<<<<< HEAD
     # The environment has both editable packages and missing conda-managed files
     # (because pip replaced the conda installation), so we need to ignore both
     CondaEnv.from_prefix(
@@ -110,11 +109,6 @@
         ignore_editable_packages=True,
         ignore_missing_files=True,
     )
-=======
-    # The ignore_editable_packages flag doesn't help with conda/pip conflicts
-    # We need to ignore missing files instead
-    CondaEnv.from_prefix(basic_python_editable_path, ignore_missing_files=True)
->>>>>>> e72d99ef
 
 
 def test_errors_when_target_directory_not_exists_and_not_force(
