--- conflicted
+++ resolved
@@ -1,23 +1,10 @@
 import os
 import shutil
-<<<<<<< HEAD
-=======
 import subprocess
->>>>>>> 78a4668e
 import tarfile
 import threading
 import time
 import zipfile
-<<<<<<< HEAD
-from os.path import isdir, isfile, islink, join, exists
-from subprocess import check_output, STDOUT
-from ..core import tmp_chdir
-
-import pytest
-
-from conda_pack.formats import archive
-from conda_pack.compat import on_win
-=======
 from multiprocessing import cpu_count
 from os.path import exists, isdir, isfile, islink, join
 from subprocess import STDOUT, check_output
@@ -27,7 +14,6 @@
 from conda_pack.compat import PY2, on_linux, on_mac, on_win
 from conda_pack.core import CondaPackException
 from conda_pack.formats import _parse_n_threads, archive
->>>>>>> 78a4668e
 
 
 @pytest.fixture(scope="module")
@@ -45,16 +31,6 @@
     def symlink(path, target):
         target = join(root, target)
         path = join(root, path)
-<<<<<<< HEAD
-        if not on_win:
-            target = os.path.relpath(target, os.path.dirname(path))
-            os.symlink(target, path)
-        # Copy the files instead of symlinking
-        elif isdir(target):
-            shutil.copytree(target, path)
-        else:
-            shutil.copyfile(target, path)
-=======
         if on_win:
             # Copy the files instead of symlinking
             if isdir(target):
@@ -64,7 +40,6 @@
         else:
             target = os.path.relpath(target, os.path.dirname(path))
             os.symlink(target, path)
->>>>>>> 78a4668e
 
     # Build test directory structure
     mkdir("empty_dir")
@@ -93,11 +68,7 @@
                       join("link_to_dir", "two")])
 
     # make sure the input matches the test
-<<<<<<< HEAD
-    check(root, not on_win)
-=======
     check(root, links=not on_win)
->>>>>>> 78a4668e
 
     return root, paths
 
@@ -155,14 +126,6 @@
     return "Info-ZIP" in out
 
 
-<<<<<<< HEAD
-@pytest.mark.parametrize('format', ['zip', 'tar.gz', 'tar.bz2', 'tar', 'tar.zst'])
-def test_format(tmpdir, format, root_and_paths):
-    # Test symlinks whenever possible:
-    # - not on windows
-    # - not with zip files unless InfoZIP is installed
-    symlinks = not on_win and (format != 'zip' or has_infozip())
-=======
 def has_tar_cli():
     try:
         check_output(['tar', '-h'], stderr=STDOUT)
@@ -174,6 +137,7 @@
 @pytest.mark.parametrize('format, zip_symlinks', [
     ('zip', True), ('zip', False),
     ('tar.gz', False), ('tar.bz2', False), ('tar.xz', False), ('tar', False),
+    ('tar.zst', False),
     ('squashfs', False)
 ])
 def test_format(tmpdir, format, zip_symlinks, root_and_paths):
@@ -187,7 +151,6 @@
         # mksquashfs can work on win, but we don't support moving envs
         # between OSs anyway, so we don't test it either
         pytest.skip("Cannot mount squashfs on windows")
->>>>>>> 78a4668e
 
     root, paths = root_and_paths
 
@@ -195,13 +158,8 @@
     spill_dir = join(str(tmpdir), 'test')
     os.mkdir(spill_dir)
 
-<<<<<<< HEAD
-    with open(out_path, mode='wb') as fil:
-        with archive(fil, out_path, '', format, zip_symlinks=symlinks) as arc:
-=======
     with open(packed_env_path, mode='wb') as fil:
         with archive(fil, packed_env_path, '', format, zip_symlinks=zip_symlinks) as arc:
->>>>>>> 78a4668e
             for rel in paths:
                 arc.add(join(root, rel), rel)
             arc.add_bytes(join(root, "file"),
@@ -229,7 +187,63 @@
             cmd = ["unsquashfs", "-dest", spill_dir, packed_env_path]
             subprocess.check_output(cmd)
         else:
-<<<<<<< HEAD
+            cmd = ["squashfuse", packed_env_path, spill_dir]
+            subprocess.check_output(cmd)
+    else:
+        with tarfile.open(packed_env_path) as out:
+            out.extractall(spill_dir)
+
+    check(spill_dir, links=test_symlinks, root=root)
+    for dir in ["dir", "somedir/nested dir"]:
+        assert isfile(join(spill_dir, dir, "from_bytes"))
+        with open(join(spill_dir, dir, "from_bytes"), 'rb') as fil:
+            assert fil.read() == b"foo bar"
+
+    if format == "squashfs" and on_linux:
+        cmd = ["fusermount", "-u", spill_dir]
+        subprocess.check_output(cmd)
+
+
+def test_n_threads():
+    assert _parse_n_threads(-1) == cpu_count()
+    assert _parse_n_threads(40) == 40
+
+    for n in [-10, 0]:
+        with pytest.raises(CondaPackException):
+            _parse_n_threads(n)
+
+
+@pytest.mark.parametrize('format', ['tar.gz', 'tar.bz2', 'tar.xz'])
+def test_format_parallel(tmpdir, format, root_and_paths):
+    # Python 2's bzip dpesn't support reading multipart files :(
+    if format == 'tar.bz2' and PY2:
+        if on_win or not has_tar_cli():
+            pytest.skip("Unable to test parallel bz2 support on this platform")
+        use_cli_to_extract = True
+    else:
+        use_cli_to_extract = False
+
+    root, paths = root_and_paths
+
+    out_path = join(str(tmpdir), 'test.' + format)
+    out_dir = join(str(tmpdir), 'test')
+    os.mkdir(out_dir)
+
+    baseline = threading.active_count()
+    with open(out_path, mode='wb') as fil:
+        with archive(fil, out_path, '', format, n_threads=2) as arc:
+            for rel in paths:
+                arc.add(join(root, rel), rel)
+    timeout = 5
+    while threading.active_count() > baseline:
+        time.sleep(0.1)
+        timeout -= 0.1
+        assert timeout > 0, "Threads failed to shutdown in sufficient time"
+
+    if format == 'zip':
+        if symlinks:
+            check_output(['unzip', out_path, '-d', out_dir])
+        else:
             with zipfile.ZipFile(out_path) as out:
                 out.extractall(out_dir)
     elif format == 'tar.zst':
@@ -244,63 +258,8 @@
                          extract.EXTRACT_SECURE_NODOTDOT |
                          extract.EXTRACT_SECURE_SYMLINKS |
                          extract.EXTRACT_SECURE_NOABSOLUTEPATHS)
-=======
-            cmd = ["squashfuse", packed_env_path, spill_dir]
-            subprocess.check_output(cmd)
-    else:
-        with tarfile.open(packed_env_path) as out:
-            out.extractall(spill_dir)
-
-    check(spill_dir, links=test_symlinks, root=root)
-    for dir in ["dir", "somedir/nested dir"]:
-        assert isfile(join(spill_dir, dir, "from_bytes"))
-        with open(join(spill_dir, dir, "from_bytes"), 'rb') as fil:
-            assert fil.read() == b"foo bar"
-
-    if format == "squashfs" and on_linux:
-        cmd = ["fusermount", "-u", spill_dir]
-        subprocess.check_output(cmd)
-
-
-def test_n_threads():
-    assert _parse_n_threads(-1) == cpu_count()
-    assert _parse_n_threads(40) == 40
-
-    for n in [-10, 0]:
-        with pytest.raises(CondaPackException):
-            _parse_n_threads(n)
-
-
-@pytest.mark.parametrize('format', ['tar.gz', 'tar.bz2', 'tar.xz'])
-def test_format_parallel(tmpdir, format, root_and_paths):
-    # Python 2's bzip dpesn't support reading multipart files :(
-    if format == 'tar.bz2' and PY2:
-        if on_win or not has_tar_cli():
-            pytest.skip("Unable to test parallel bz2 support on this platform")
-        use_cli_to_extract = True
-    else:
-        use_cli_to_extract = False
-
-    root, paths = root_and_paths
-
-    out_path = join(str(tmpdir), 'test.' + format)
-    out_dir = join(str(tmpdir), 'test')
-    os.mkdir(out_dir)
-
-    baseline = threading.active_count()
-    with open(out_path, mode='wb') as fil:
-        with archive(fil, out_path, '', format, n_threads=2) as arc:
-            for rel in paths:
-                arc.add(join(root, rel), rel)
-    timeout = 5
-    while threading.active_count() > baseline:
-        time.sleep(0.1)
-        timeout -= 0.1
-        assert timeout > 0, "Threads failed to shutdown in sufficient time"
-
     if use_cli_to_extract:
         check_output(['tar', '-xf', out_path, '-C', out_dir])
->>>>>>> 78a4668e
     else:
         with tarfile.open(out_path) as out:
             out.extractall(out_dir)
