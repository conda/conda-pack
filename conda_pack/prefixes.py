# Much of this file borrowed from conda/core/portability.py:
#
# https://github.com/conda/conda/blob/master/conda/core/portability.py
#
# The license of which has been provided below:
#
# -----------------------------------------------------------------------------
#
# BSD 3-Clause License
#
# Copyright (c) 2012, Continuum Analytics, Inc.
# All rights reserved.
#
# Redistribution and use in source and binary forms, with or without
# modification, are permitted provided that the following conditions are met:
#
#     * Redistributions of source code must retain the above copyright
#       notice, this list of conditions and the following disclaimer.
#     * Redistributions in binary form must reproduce the above copyright
#       notice, this list of conditions and the following disclaimer in the
#       documentation and/or other materials provided with the distribution.
#     * Neither the name of the copyright holder nor the names of its
#       contributors may be used to endorse or promote products
#       derived from this software without specific prior written permission.
#
# THIS SOFTWARE IS PROVIDED BY THE COPYRIGHT HOLDERS AND CONTRIBUTORS "AS IS"
# AND ANY EXPRESS OR IMPLIED WARRANTIES, INCLUDING, BUT NOT LIMITED TO, THE
# IMPLIED WARRANTIES OF MERCHANTABILITY AND FITNESS FOR A PARTICULAR PURPOSE
# ARE DISCLAIMED. IN NO EVENT SHALL THE COPYRIGHT HOLDER OR CONTRIBUTORS BE
# LIABLE FOR ANY DIRECT, INDIRECT, INCIDENTAL, SPECIAL, EXEMPLARY, OR
# CONSEQUENTIAL DAMAGES (INCLUDING, BUT NOT LIMITED TO, PROCUREMENT OF
# SUBSTITUTE GOODS OR SERVICES; LOSS OF USE, DATA, OR PROFITS; OR BUSINESS
# INTERRUPTION) HOWEVER CAUSED AND ON ANY THEORY OF LIABILITY, WHETHER IN
# CONTRACT, STRICT LIABILITY, OR TORT (INCLUDING NEGLIGENCE OR OTHERWISE)
# ARISING IN ANY WAY OUT OF THE USE OF THIS SOFTWARE, EVEN IF ADVISED OF THE
# POSSIBILITY OF SUCH DAMAGE.

import re
import struct
import sys

on_win = sys.platform == 'win32'

# three capture groups: whole_shebang, executable, options
SHEBANG_REGEX = (
        # pretty much the whole match string
        br'^(#!'
        # allow spaces between #! and beginning of the executable path
        br'(?:[ ]*)'
        # the executable is the next text block without an escaped
        # space or non-space whitespace character
        br'(/(?:\\ |[^ \n\r\t])*)'
        # the rest of the line can contain option flags
        br'(.*)'
        # end whole_shebang group
        br')$')


def update_prefix(path, new_prefix, placeholder, mode='text'):
    if on_win and mode == 'text':
        # force all prefix replacements to forward slashes to simplify need to
        # escape backslashes replace with unix-style path separators
        new_prefix = new_prefix.replace('\\', '/')

    with open(path, 'rb+') as fh:
        original_data = fh.read()
        fh.seek(0)

        data = replace_prefix(original_data, mode, placeholder, new_prefix)

        # If the before and after content is the same, skip writing
        if data != original_data:
            fh.write(data)
            fh.truncate()


def replace_prefix(data, mode, placeholder, new_prefix):
    if mode == 'text':
        data2 = text_replace(data, placeholder, new_prefix)
    elif mode == 'binary':
        data2 = binary_replace(data,
                               placeholder.encode('utf-8'),
                               new_prefix.encode('utf-8'))
        if not on_win and len(data2) != len(data):
            message = ("Found mismatched data length in binary file:\n"
                       "original data length: {len_orig!d})\n"
                       "new data length: {len_new!d}\n"
                       ).format(len_orig=len(data),
                                len_new=len(data2))
            raise ValueError(message)
    else:
        raise ValueError("Invalid mode: %r" % mode)
    return data2


def text_replace(data, placeholder, new_prefix):
    return data.replace(placeholder.encode('utf-8'), new_prefix.encode('utf-8'))


if on_win:
    def binary_replace(data, placeholder, new_prefix):
<<<<<<< HEAD
        if placeholder not in data:
            return data
        return replace_pyzzer_entry_point_shebang(data, placeholder, new_prefix)
=======
        new_prefix = new_prefix.lower()
        if placeholder in data:
            return replace_pyzzer_entry_point_shebang(data, placeholder, new_prefix)
        elif placeholder.lower() in data:
            return replace_pyzzer_entry_point_shebang(data, placeholder.lower(), new_prefix)
        return data
>>>>>>> 78a4668e

else:
    def binary_replace(data, placeholder, new_prefix):
        """Perform a binary replacement of `data`, where ``placeholder`` is
        replaced with ``new_prefix`` and the remaining string is padded with null
        characters.  All input arguments are expected to be bytes objects."""

        def replace(match):
            occurances = match.group().count(placeholder)
            padding = (len(placeholder) - len(new_prefix)) * occurances
            if padding < 0:
                raise ValueError("negative padding")
            return match.group().replace(placeholder, new_prefix) + b'\0' * padding

        pat = re.compile(re.escape(placeholder) + b'([^\0]*?)\0')
        return pat.sub(replace, data)


def replace_pyzzer_entry_point_shebang(all_data, placeholder, new_prefix):
    """Code adapted from pyzzer. This is meant to deal with entry point exe's
    created by distlib, which consist of a launcher, then a shebang, then a zip
    archive of the entry point code to run.  We need to change the shebang.
    """
    # Copyright (c) 2013 Vinay Sajip.
    #
    # Permission is hereby granted, free of charge, to any person obtaining a copy
    # of this software and associated documentation files (the "Software"), to deal
    # in the Software without restriction, including without limitation the rights
    # to use, copy, modify, merge, publish, distribute, sublicense, and/or sell
    # copies of the Software, and to permit persons to whom the Software is
    # furnished to do so, subject to the following conditions:
    #
    # The above copyright notice and this permission notice shall be included in
    # all copies or substantial portions of the Software.
    #
    # THE SOFTWARE IS PROVIDED "AS IS", WITHOUT WARRANTY OF ANY KIND, EXPRESS OR
    # IMPLIED, INCLUDING BUT NOT LIMITED TO THE WARRANTIES OF MERCHANTABILITY,
    # FITNESS FOR A PARTICULAR PURPOSE AND NONINFRINGEMENT. IN NO EVENT SHALL THE
    # AUTHORS OR COPYRIGHT HOLDERS BE LIABLE FOR ANY CLAIM, DAMAGES OR OTHER
    # LIABILITY, WHETHER IN AN ACTION OF CONTRACT, TORT OR OTHERWISE, ARISING FROM,
    # OUT OF OR IN CONNECTION WITH THE SOFTWARE OR THE USE OR OTHER DEALINGS IN
    # THE SOFTWARE.
    launcher = shebang = None
    pos = all_data.rfind(b'PK\x05\x06')
    if pos >= 0:
        end_cdr = all_data[pos + 12:pos + 20]
        cdr_size, cdr_offset = struct.unpack('<LL', end_cdr)
        arc_pos = pos - cdr_size - cdr_offset
        data = all_data[arc_pos:]
        if arc_pos > 0:
            pos = all_data.rfind(b'#!', 0, arc_pos)
            if pos >= 0:
                shebang = all_data[pos:arc_pos]
                if pos > 0:
                    launcher = all_data[:pos]

        if data and shebang and launcher:
            if hasattr(placeholder, 'encode'):
                placeholder = placeholder.encode('utf-8')
            if hasattr(new_prefix, 'encode'):
                new_prefix = new_prefix.encode('utf-8')
            shebang = shebang.replace(placeholder, new_prefix)
            all_data = b"".join([launcher, shebang, data])
    return all_data<|MERGE_RESOLUTION|>--- conflicted
+++ resolved
@@ -99,18 +99,12 @@
 
 if on_win:
     def binary_replace(data, placeholder, new_prefix):
-<<<<<<< HEAD
-        if placeholder not in data:
-            return data
-        return replace_pyzzer_entry_point_shebang(data, placeholder, new_prefix)
-=======
         new_prefix = new_prefix.lower()
         if placeholder in data:
             return replace_pyzzer_entry_point_shebang(data, placeholder, new_prefix)
         elif placeholder.lower() in data:
             return replace_pyzzer_entry_point_shebang(data, placeholder.lower(), new_prefix)
         return data
->>>>>>> 78a4668e
 
 else:
     def binary_replace(data, placeholder, new_prefix):
