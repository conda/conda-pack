--- conflicted
+++ resolved
@@ -223,61 +223,85 @@
                 exclude(f)
         return CondaEnv(self.prefix, files, excluded)
 
-    def _output_and_format(self, output=None, format='infer'):
-        if output is None and format == 'infer':
-            format = 'tar.gz'
-        elif format == 'infer':
-            if output.endswith('.parcel'):
-                format = 'parcel'
-            elif output.endswith('.zip'):
-                format = 'zip'
-            elif output.endswith('.tar.gz') or output.endswith('.tgz'):
-                format = 'tar.gz'
-            elif output.endswith('.tar.bz2') or output.endswith('.tbz2'):
-                format = 'tar.bz2'
-            elif output.endswith('.tar.xz') or output.endswith('.txz'):
-                format = 'tar.xz'
-            elif output.endswith('.tar'):
-                format = 'tar'
-            elif output.endswith('.squashfs'):
-                format = 'squashfs'
+    def _output_and_format(self, output=None, format="infer"):
+        if output is None and format == "infer":
+            format = "tar.gz"
+        elif format == "infer":
+            if output.endswith(".parcel"):
+                format = "parcel"
+            elif output.endswith(".zip"):
+                format = "zip"
+            elif output.endswith(".tar.gz") or output.endswith(".tgz"):
+                format = "tar.gz"
+            elif output.endswith(".tar.bz2") or output.endswith(".tbz2"):
+                format = "tar.bz2"
+            elif output.endswith(".tar.xz") or output.endswith(".txz"):
+                format = "tar.xz"
+            elif output.endswith(".tar"):
+                format = "tar"
+            elif output.endswith(".squashfs"):
+                format = "squashfs"
             else:
                 raise CondaPackException("Unknown file extension %r" % output)
-        elif format not in {'zip', 'tar.gz', 'tgz', 'tar.bz2', 'tbz2',
-                            'tar.xz', 'txz', 'tar', 'parcel', 'squashfs'}:
+        elif format not in {
+            "zip",
+            "tar.gz",
+            "tgz",
+            "tar.bz2",
+            "tbz2",
+            "tar.xz",
+            "txz",
+            "tar",
+            "parcel",
+            "squashfs",
+        }:
             raise CondaPackException("Unknown format %r" % format)
-        elif output is not None and output.endswith('.parcel'):
-            if format not in ('tar.gz', 'tgz'):
+        elif output is not None and output.endswith(".parcel"):
+            if format not in ("tar.gz", "tgz"):
                 raise CondaPackException("Invalid format for parcel %r" % format)
-            format = 'parcel'
+            format = "parcel"
 
         # Construct the parcel name outside of this function
-        if output is None and format != 'parcel':
+        if output is None and format != "parcel":
             output = os.extsep.join([self.name, format])
 
         return output, format
 
     def _parcel_output(self, parcel_root, parcel_name, parcel_version, parcel_distro):
-        parcel_root = parcel_root or '/opt/cloudera/parcels'
+        parcel_root = parcel_root or "/opt/cloudera/parcels"
         parcel_name = parcel_name or self.name
-        parcel_version = parcel_version or datetime.today().strftime(format='%Y.%m.%d')
-        parcel_distro = parcel_distro or 'el7'
-        if '-' in parcel_name:
-            raise CondaPackException("Parcel names may not have dashes: %s" % parcel_name)
-        if '-' in parcel_distro:
-            raise CondaPackException("Parcel distributions may not have dashes: %s" % parcel_distro)
-        arcroot = parcel_name + '-' + parcel_version
-        triple = arcroot + '-' + parcel_distro
+        parcel_version = parcel_version or datetime.today().strftime(format="%Y.%m.%d")
+        parcel_distro = parcel_distro or "el7"
+        if "-" in parcel_name:
+            raise CondaPackException(
+                "Parcel names may not have dashes: %s" % parcel_name
+            )
+        if "-" in parcel_distro:
+            raise CondaPackException(
+                "Parcel distributions may not have dashes: %s" % parcel_distro
+            )
+        arcroot = parcel_name + "-" + parcel_version
+        triple = arcroot + "-" + parcel_distro
         dest_prefix = os.path.join(parcel_root, arcroot)
         return dest_prefix, arcroot, triple
 
-    def pack(self, output=None, format='infer',
-             arcroot='', dest_prefix=None,
-             parcel_root=None, parcel_name=None,
-             parcel_version=None, parcel_distro=None,
-             verbose=False, force=False,
-             compress_level=4, n_threads=1,
-             zip_symlinks=False, zip_64=True):
+    def pack(
+        self,
+        output=None,
+        format="infer",
+        arcroot="",
+        dest_prefix=None,
+        parcel_root=None,
+        parcel_name=None,
+        parcel_version=None,
+        parcel_distro=None,
+        verbose=False,
+        force=False,
+        compress_level=4,
+        n_threads=1,
+        zip_symlinks=False,
+        zip_64=True,
+    ):
         """Package the conda environment into an archive file.
 
         Parameters
@@ -347,17 +371,20 @@
         # The output path and archive format
         output, format = self._output_and_format(output, format)
 
-        if format == 'parcel':
+        if format == "parcel":
             if dest_prefix or arcroot:
-                raise CondaPackException("Cannot specify 'dest_prefix'/'arcroot' for parcels")
-            dest_prefix, arcroot, parcel = self._parcel_output(parcel_root, parcel_name,
-                                                               parcel_version, parcel_distro)
+                raise CondaPackException(
+                    "Cannot specify 'dest_prefix'/'arcroot' for parcels"
+                )
+            dest_prefix, arcroot, parcel = self._parcel_output(
+                parcel_root, parcel_name, parcel_version, parcel_distro
+            )
             if output is None:
-                output = parcel + '.parcel'
+                output = parcel + ".parcel"
         else:
             parcel = None
             # Ensure the prefix is a relative path
-            arcroot = arcroot.strip(os.path.sep) if arcroot else ''
+            arcroot = arcroot.strip(os.path.sep) if arcroot else ""
 
         if os.path.exists(output) and not force:
             raise CondaPackException("File %r already exists" % output)
@@ -368,13 +395,18 @@
         fd, temp_path = tempfile.mkstemp()
 
         try:
-            with os.fdopen(fd, 'wb') as temp_file:
-                with archive(temp_file, temp_path, arcroot, format,
-                             compress_level=compress_level,
-                             zip_symlinks=zip_symlinks,
-                             zip_64=zip_64,
-                             n_threads=n_threads,
-                             verbose=verbose) as arc:
+            with os.fdopen(fd, "wb") as temp_file:
+                with archive(
+                    temp_file,
+                    temp_path,
+                    arcroot,
+                    format,
+                    compress_level=compress_level,
+                    zip_symlinks=zip_symlinks,
+                    zip_64=zip_64,
+                    n_threads=n_threads,
+                    verbose=verbose,
+                ) as arc:
                     packer = Packer(self.prefix, arc, dest_prefix, parcel)
 
                     with progressbar(self.files, enabled=verbose) as files:
@@ -425,14 +457,27 @@
         return f"File<{self.target!r}, is_conda={self.is_conda!r}>"
 
 
-def pack(name=None, prefix=None, output=None, format='infer',
-         arcroot='', dest_prefix=None,
-         parcel_root=None, parcel_name=None,
-         parcel_version=None, parcel_distro=None,
-         verbose=False, force=False,
-         compress_level=4, n_threads=1, zip_symlinks=False, zip_64=True,
-         filters=None, ignore_editable_packages=False,
-         ignore_missing_files=False):
+def pack(
+    name=None,
+    prefix=None,
+    output=None,
+    format="infer",
+    arcroot="",
+    dest_prefix=None,
+    parcel_root=None,
+    parcel_name=None,
+    parcel_version=None,
+    parcel_distro=None,
+    verbose=False,
+    force=False,
+    compress_level=4,
+    n_threads=1,
+    zip_symlinks=False,
+    zip_64=True,
+    filters=None,
+    ignore_editable_packages=False,
+    ignore_missing_files=False,
+):
     """Package an existing conda environment into an archive file.
 
     Parameters
@@ -521,9 +566,11 @@
                                    ignore_editable_packages=ignore_editable_packages,
                                    ignore_missing_files=ignore_missing_files)
     elif name:
-        env = CondaEnv.from_name(name,
-                                 ignore_editable_packages=ignore_editable_packages,
-                                 ignore_missing_files=ignore_missing_files)
+        env = CondaEnv.from_name(
+            name,
+            ignore_editable_packages=ignore_editable_packages,
+            ignore_missing_files=ignore_missing_files,
+        )
     else:
         env = CondaEnv.from_default(ignore_editable_packages=ignore_editable_packages,
                                     ignore_missing_files=ignore_missing_files)
@@ -537,13 +584,22 @@
             else:
                 raise CondaPackException("Unknown filter of kind %r" % kind)
 
-    return env.pack(output=output, format=format,
-                    arcroot=arcroot, dest_prefix=dest_prefix,
-                    parcel_root=parcel_root, parcel_name=parcel_name,
-                    parcel_version=parcel_version, parcel_distro=parcel_distro,
-                    verbose=verbose, force=force,
-                    compress_level=compress_level, n_threads=n_threads,
-                    zip_symlinks=zip_symlinks, zip_64=zip_64)
+    return env.pack(
+        output=output,
+        format=format,
+        arcroot=arcroot,
+        dest_prefix=dest_prefix,
+        parcel_root=parcel_root,
+        parcel_name=parcel_name,
+        parcel_version=parcel_version,
+        parcel_distro=parcel_distro,
+        verbose=verbose,
+        force=force,
+        compress_level=compress_level,
+        n_threads=n_threads,
+        zip_symlinks=zip_symlinks,
+        zip_64=zip_64,
+    )
 
 
 def find_site_packages(prefix):
@@ -655,9 +711,19 @@
 def load_files(prefix):
     from os.path import isfile, islink, join, relpath
 
-    ignore = {'pkgs', 'envs', 'conda-bld', '.conda_lock', 'users',
-              'conda-recipes', '.index', '.unionfs', '.nonadmin', 'python.app',
-              'Launcher.app'}
+    ignore = {
+        "pkgs",
+        "envs",
+        "conda-bld",
+        ".conda_lock",
+        "users",
+        "conda-recipes",
+        ".index",
+        ".unionfs",
+        ".nonadmin",
+        "python.app",
+        "Launcher.app",
+    }
 
     res = set()
 
@@ -766,7 +832,9 @@
 
 Continuing with packing, treating these packages as if they were unmanaged
 files (e.g. from `pip`). This is usually fine, but may cause issues as
-prefixes aren't being handled as robustly.""".format(_uncached_error)
+prefixes aren't being handled as robustly.""".format(
+    _uncached_error
+)
 
 
 _missing_files_error = """
@@ -827,19 +895,18 @@
             targets = {os.path.normcase(f.target) for f in new_files}
             new_missing = targets.difference(all_files)
 
-<<<<<<< HEAD
-            new_missing_files = targets.difference(all_files)
-            if new_missing_files:
-=======
             if new_missing:
->>>>>>> b22bd0ec
                 # Collect packages missing files as we progress to provide a
                 # complete error message on failure.
-                missing_files[(info['name'], info['version'])] = new_missing
+                missing_files[(info["name"], info["version"])] = new_missing
 
                 if ignore_missing_files:
                     # Filter out missing files
-                    new_files = [f for f in new_files if os.path.normcase(f.target) not in new_missing_files]
+                    new_files = [
+                        f
+                        for f in new_files
+                        if os.path.normcase(f.target) not in new_missing
+                    ]
 
             managed.update(targets)
             files.extend(new_files)
@@ -862,12 +929,12 @@
     if missing_files and not ignore_missing_files:
         packages = []
         for key, value in missing_files.items():
-            packages.append('- %s %s:' % key)
+            packages.append("- %s %s:" % key)
             value = sorted(value)
             if len(value) > 4:
-                value = value[:3] + ['+ %d others' % (len(value) - 3)]
-            packages.extend('    ' + p for p in value)
-        packages = '\n'.join(packages)
+                value = value[:3] + ["+ %d others" % (len(value) - 3)]
+            packages.extend("    " + p for p in value)
+        packages = "\n".join(packages)
         raise CondaPackException(_missing_files_error.format(packages))
 
     # Add unmanaged files, preserving their original case
@@ -1116,7 +1183,7 @@
         self.archive.add_bytes(file.source, data, file.target)
 
     def _write_text_file(self, fpath, ftext, executable=False):
-        fil = tempfile.NamedTemporaryFile(mode='w', delete=False)
+        fil = tempfile.NamedTemporaryFile(mode="w", delete=False)
         try:
             fil.write(ftext)
             fil.close()
@@ -1133,23 +1200,26 @@
 
         # Parcel mode
         if self.parcel:
-            src = os.path.join(_current_dir, 'scripts', 'posix', 'parcel')
-            dst = os.path.join('meta', 'conda_env.sh')
+            src = os.path.join(_current_dir, "scripts", "posix", "parcel")
+            dst = os.path.join("meta", "conda_env.sh")
             self.archive.add(src, dst)
-            parcel_name, parcel_vd = self.parcel.split('-', 1)
-            parcel_version, parcel_distro = parcel_vd.rsplit('-', 1)
-            parcel_packages = ',\n'.join(_parcel_package_template.format(**p)
-                                         for p in self.packages)
-            parcel_json = _parcel_json_template.format(parcel_name=parcel_name,
-                                                       parcel_version=parcel_version,
-                                                       parcel_packages=parcel_packages,
-                                                       parcel_distro=parcel_distro)
-            dst = os.path.join('meta', 'parcel.json')
+            parcel_name, parcel_vd = self.parcel.split("-", 1)
+            parcel_version, parcel_distro = parcel_vd.rsplit("-", 1)
+            parcel_packages = ",\n".join(
+                _parcel_package_template.format(**p) for p in self.packages
+            )
+            parcel_json = _parcel_json_template.format(
+                parcel_name=parcel_name,
+                parcel_version=parcel_version,
+                parcel_packages=parcel_packages,
+                parcel_distro=parcel_distro,
+            )
+            dst = os.path.join("meta", "parcel.json")
             self._write_text_file(dst, parcel_json, False)
             return
 
         # Add conda-pack's activate/deactivate scripts
-        has_conda = any(d['name'] == 'conda' for d in self.packages)
+        has_conda = any(d["name"] == "conda" for d in self.packages)
         if not (self.has_dest and has_conda):
             for source, target in _scripts:
                 self.archive.add(source, target)
@@ -1157,34 +1227,37 @@
         # No `conda-unpack` command if dest-prefix specified
         if not self.has_dest:
             if on_win:
-                shebang = '#!python.exe'
+                shebang = "#!python.exe"
                 # Don't just use os.path.join here: the backslash needs
                 # to be doubled up for the sake of the regex match
-                python_pattern = re.compile(BIN_DIR + r'\\python\d.\d')
+                python_pattern = re.compile(BIN_DIR + r"\\python\d.\d")
             else:
-                shebang = '#!/usr/bin/env python'
-                python_pattern = re.compile(BIN_DIR + '/python')
+                shebang = "#!/usr/bin/env python"
+                python_pattern = re.compile(BIN_DIR + "/python")
 
             # We skip prefix rewriting in python executables (if needed)
             # to avoid editing a running file.
-            prefix_records = ',\n'.join(repr(p) for p in self.prefixes
-                                        if not python_pattern.match(p[0]))
-
-            with open(os.path.join(_current_dir, 'prefixes.py')) as fil:
+            prefix_records = ",\n".join(
+                repr(p) for p in self.prefixes if not python_pattern.match(p[0])
+            )
+
+            with open(os.path.join(_current_dir, "prefixes.py")) as fil:
                 prefixes_py = fil.read()
 
-            script = _conda_unpack_template.format(shebang=shebang,
-                                                   prefix_records=prefix_records,
-                                                   prefixes_py=prefixes_py,
-                                                   version=__version__)
-
-            script_name = 'conda-unpack-script.py' if on_win else 'conda-unpack'
+            script = _conda_unpack_template.format(
+                shebang=shebang,
+                prefix_records=prefix_records,
+                prefixes_py=prefixes_py,
+                version=__version__,
+            )
+
+            script_name = "conda-unpack-script.py" if on_win else "conda-unpack"
             self._write_text_file(os.path.join(BIN_DIR, script_name), script, True)
 
             if on_win:
-                exe = 'cli-32.exe' if is_32bit else 'cli-64.exe'
-                cli_exe = pkg_resources.resource_filename('setuptools', exe)
-                self.archive.add(cli_exe, os.path.join(BIN_DIR, 'conda-unpack.exe'))
+                exe = "cli-32.exe" if is_32bit else "cli-64.exe"
+                cli_exe = pkg_resources.resource_filename("setuptools", exe)
+                self.archive.add(cli_exe, os.path.join(BIN_DIR, "conda-unpack.exe"))
 
         # mksquashfs has no (fast) iterative mode, only batch mode
         # therefore can do the actual squashing only once we've added all the files
