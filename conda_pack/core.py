import glob
import json
import os
import pkg_resources
import re
import shlex
import shutil
import subprocess
import sys
import tempfile
import warnings
from contextlib import contextmanager
from datetime import datetime
from fnmatch import fnmatch

import pkg_resources

<<<<<<< HEAD
formats = {'zip', 'tar.gz', 'tgz', 'tar.bz2', 'tbz2', 'tar'}
try:
    import libarchive  # noqa
    formats.add('tar.zst')
except Exception:
    pass
=======
from ._progress import progressbar
from .compat import default_encoding, find_py_source, is_32bit, on_win
from .prefixes import SHEBANG_REGEX, replace_prefix
>>>>>>> 78a4668e

__all__ = ('CondaPackException', 'CondaEnv', 'File', 'pack', 'formats')


class CondaPackException(Exception):
    """Internal exception to report to user"""
    pass


# String is split so as not to appear in the file bytes unintentionally
PREFIX_PLACEHOLDER = ('/opt/anaconda1anaconda2'
                      'anaconda3')

BIN_DIR = 'Scripts' if on_win else 'bin'

_current_dir = os.path.dirname(__file__)
if on_win:
    _scripts = [(os.path.join(_current_dir, 'scripts', 'windows', 'activate.bat'),
                 os.path.join(BIN_DIR, 'activate.bat')),
                (os.path.join(_current_dir, 'scripts', 'windows', 'deactivate.bat'),
                 os.path.join(BIN_DIR, 'deactivate.bat'))]
else:
    _scripts = [(os.path.join(_current_dir, 'scripts', 'posix', 'activate'),
                 os.path.join(BIN_DIR, 'activate')),
                (os.path.join(_current_dir, 'scripts', 'posix', 'deactivate'),
                 os.path.join(BIN_DIR, 'deactivate'))]


class _Context:
    def __init__(self):
        self.is_cli = False

    def warn(self, msg):
        if self.is_cli:
            print(msg + "\n", file=sys.stderr)
        else:
            warnings.warn(msg)

    @contextmanager
    def set_cli(self):
        old = self.is_cli
        try:
            self.is_cli = True
            yield
        finally:
            self.is_cli = old


context = _Context()


class CondaEnv:
    """A Conda environment for packaging.

    Use :func:`CondaEnv.from_prefix`, :func:`CondaEnv.from_name`, or
    :func:`CondaEnv.from_default` instead of the default constructor.

    Attributes
    ----------
    prefix : str
        The path to the conda environment.
    files : list of File
        A list of :class:`File` objects representing all files in conda
        environment.

    Examples
    --------
    Package the environment ``foo`` into a zip archive:

    >>> (CondaEnv.from_name("foo")
    ...          .pack(output="foo.zip"))
    "/full/path/to/foo.zip"

    Package the environment ``foo`` into a parcel:

    >>> (CondaEnv.from_prefix("/path/to/envs/foo")
    ...          .pack(format="parcel", parcel_version="2020.09.01"))
    "/full/path/to/foo-2020.09.01.parcel"

    Package the current environment into a ``tar.gz`` archive:

    >>> (CondaEnv.from_default()
    ...          .pack(output="output.tar.gz"))
    "/full/path/to/output.tar.gz"

    Create a CondaEnv object from the current environment, excluding all
    ``*.pyx`` files, except those from ``cytoolz``.

    >>> env = (CondaEnv.from_default()
    ...                .exclude("*.pyx")
    ...                .include("lib/python3.7/site-packages/cytoolz/*.pyx"))
    CondaEnv<'~/miniconda/envs/example', 1234 files>
    """
    def __init__(self, prefix, files, excluded_files=None):
        self.prefix = prefix
        self.files = files
        self._excluded_files = excluded_files or []

    def __repr__(self):
        return 'CondaEnv<%r, %d files>' % (self.prefix, len(self))

    def __len__(self):
        return len(self.files)

    def __iter__(self):
        return iter(self.files)

    @property
    def name(self):
        """The name of the environment"""
        return os.path.basename(self.prefix)

    @classmethod
    def from_name(cls, name, **kwargs):
        """Create a ``CondaEnv`` from a named environment.

        Parameters
        ----------
        name : str
            The name of the conda environment.

        Returns
        -------
        env : CondaEnv
        """
        return cls.from_prefix(name_to_prefix(name), **kwargs)

    @classmethod
    def from_prefix(cls, prefix, **kwargs):
        """Create a ``CondaEnv`` from a given prefix.

        Parameters
        ----------
        prefix : str
            The path to the conda environment.

        Returns
        -------
        env : CondaEnv
        """
        prefix = os.path.abspath(prefix)
        files = load_environment(prefix, **kwargs)
        return cls(prefix, files)

    @classmethod
    def from_default(cls, **kwargs):
        """Create a ``CondaEnv`` from the current environment.

        Returns
        -------
        env : CondaEnv
        """
        return cls.from_prefix(name_to_prefix(), **kwargs)

    def exclude(self, pattern):
        """Exclude all files that match ``pattern`` from being packaged.

        This can be useful to remove functionality that isn't needed in the
        archive but is part of the original conda package.

        Parameters
        ----------
        pattern : str
            A file pattern. May include shell-style wildcards a-la ``glob``.

        Returns
        -------
        env : CondaEnv
            A new env with any matching files excluded.
        """
        files = []
        excluded = list(self._excluded_files)  # copy
        include = files.append
        exclude = excluded.append
        for f in self.files:
            if fnmatch(f.target, pattern):
                exclude(f)
            else:
                include(f)
        return CondaEnv(self.prefix, files, excluded)

    def include(self, pattern):
        """Re-add all excluded files that match ``pattern``

        Parameters
        ----------
        pattern : str
            A file pattern. May include shell-style wildcards a-la ``glob``.

        Returns
        -------
        env : CondaEnv
            A new env with any matching files that were previously excluded
            re-included.
        """
        files = list(self.files)  # copy
        excluded = []
        include = files.append
        exclude = excluded.append
        for f in self._excluded_files:
            if fnmatch(f.target, pattern):
                include(f)
            else:
                exclude(f)
        return CondaEnv(self.prefix, files, excluded)

    def _output_and_format(self, output=None, format='infer'):
        if output is None and format == 'infer':
            format = 'tar.gz'
        elif format == 'infer':
            if output.endswith('.parcel'):
                format = 'parcel'
            elif output.endswith('.zip'):
                format = 'zip'
            elif output.endswith('.tar.gz') or output.endswith('.tgz'):
                format = 'tar.gz'
            elif output.endswith('.tar.bz2') or output.endswith('.tbz2'):
                format = 'tar.bz2'
            elif output.endswith('.tar.xz') or output.endswith('.txz'):
                format = 'tar.xz'
            elif output.endswith('.tar'):
                format = 'tar'
            elif output.endswith('.squashfs'):
                format = 'squashfs'
            else:
                raise CondaPackException("Unknown file extension %r" % output)
<<<<<<< HEAD
        elif format not in formats:
=======
        elif format not in {'zip', 'tar.gz', 'tgz', 'tar.bz2', 'tbz2',
                            'tar.xz', 'txz', 'tar', 'parcel', 'squashfs'}:
>>>>>>> 78a4668e
            raise CondaPackException("Unknown format %r" % format)
        elif output is not None and output.endswith('.parcel'):
            if format not in ('tar.gz', 'tgz'):
                raise CondaPackException("Invalid format for parcel %r" % format)
            format = 'parcel'

        # Construct the parcel name outside of this function
        if output is None and format != 'parcel':
            output = os.extsep.join([self.name, format])

        return output, format

    def _parcel_output(self, parcel_root, parcel_name, parcel_version, parcel_distro):
        parcel_root = parcel_root or '/opt/cloudera/parcels'
        parcel_name = parcel_name or self.name
        parcel_version = parcel_version or datetime.today().strftime(format='%Y.%m.%d')
        parcel_distro = parcel_distro or 'el7'
        if '-' in parcel_name:
            raise CondaPackException("Parcel names may not have dashes: %s" % parcel_name)
        if '-' in parcel_distro:
            raise CondaPackException("Parcel distributions may not have dashes: %s" % parcel_distro)
        arcroot = parcel_name + '-' + parcel_version
        triple = arcroot + '-' + parcel_distro
        dest_prefix = os.path.join(parcel_root, arcroot)
        return dest_prefix, arcroot, triple

    def pack(self, output=None, format='infer',
             arcroot='', dest_prefix=None,
             parcel_root=None, parcel_name=None,
             parcel_version=None, parcel_distro=None,
             verbose=False, force=False,
             compress_level=4, n_threads=1,
             zip_symlinks=False, zip_64=True):
        """Package the conda environment into an archive file.

        Parameters
        ----------
        output : str, optional
            The path of the output file. The basename of the output file defaults
            to the basename of the ``dest_prefix`` value, if supplied; otherwise to
            the basename of the environment. The suffix will be determined by the
            output format (e.g. ``my_env.tar.gz``).
        format : {'infer', 'zip', 'tar.gz', 'tgz', 'tar.bz2', 'tbz2', 'tar', 'parcel', 'squashfs'}
            The archival format to use. By default this is inferred from the
            output file extension, and defaults to ``tar.gz`` if this is not supplied.
        arcroot : str, optional
            The relative path in the archive to the conda environment.
            Defaults to ''.
        dest_prefix : str, optional
            If present, prefixes will be rewritten to this path before
            packaging. In this case the ``conda-unpack`` script will not be
            generated.
        parcel_root, parcel_name, parcel_version, parcel_distro : str, optional
            (Parcels only) the root directory, name, version, and target distribution
            of the parcel. The name and version will be embedded into parcel metadata.
            The default values are:

            - ``parcel_root``: ``/opt/cloudera/parcels``
            - ``parcel_name``: the base name of the environment directory
            - ``parcel_version``: the current date in ``YYYY.MM.DD`` format.
            - ``parcel_distro``: ``el7``

            It is important that ``parcel_root`` match the directory into which all
            parcels are unpacked on your cluster. Neither ``parcel_name`` nor
            ``parcel_version`` may contain dashes. The final destination of the parcel
            is assumed to be ``parcel_root/parcel_name-parcel_version``, and both
            ``arcroot`` and ``dest_prefix`` are set accordingly. The default filename
            will be ``parcel_name-parcel_version-parcel_distro.parcel``.
        verbose : bool, optional
            If True, progress is reported to stdout. Default is False.
        force : bool, optional
            Whether to overwrite any existing archive at the output path.
            Default is False.
        compress_level : int, optional
            The compression level to use, from 0 to 9. Higher numbers decrease
            output file size at the expense of compression time. Ignored for
            ``format='zip'``. Default is 4.
        n_threads : int, optional
            The number of threads to use. Set to -1 to use the number of cpus
            on this machine. If a file format doesn't support threaded
            packaging, this option will be ignored. Default is 1.
        zip_symlinks : bool, optional
            (``zip`` format only) Symbolic links aren't supported by the Zip standard,
            but are supported by *many* common Zip implementations. If ``True``, symbolic
            links will be stored in the archive. If ``False``, a copy of the linked file
            will be included instead. Choosing ``True`` can avoid storing multiple copies
            of the same file, but the archive *may silently fail* on decompression if the
            ``unzip`` implementation does not support symbolic links. For that reason,
            the default is ``False``.
        zip_64 : bool, optional
            (``zip`` format only) Whether to enable ZIP64 extensions. Default is True.

        Returns
        -------
        out_path : str
            The path to the archived environment.
        """
        from .formats import archive

        # The output path and archive format
        output, format = self._output_and_format(output, format)

        if format == 'parcel':
            if dest_prefix or arcroot:
                raise CondaPackException("Cannot specify 'dest_prefix'/'arcroot' for parcels")
            dest_prefix, arcroot, parcel = self._parcel_output(parcel_root, parcel_name,
                                                               parcel_version, parcel_distro)
            if output is None:
                output = parcel + '.parcel'
        else:
            parcel = None
            # Ensure the prefix is a relative path
            arcroot = arcroot.strip(os.path.sep) if arcroot else ''

        if os.path.exists(output) and not force:
            raise CondaPackException("File %r already exists" % output)

        if verbose:
            print(f"Packing environment at {self.prefix!r} to {output!r}")

        fd, temp_path = tempfile.mkstemp()

        try:
            with os.fdopen(fd, 'wb') as temp_file:
                with archive(temp_file, temp_path, arcroot, format,
                             compress_level=compress_level,
                             zip_symlinks=zip_symlinks,
                             zip_64=zip_64,
                             n_threads=n_threads,
                             verbose=verbose) as arc:
                    packer = Packer(self.prefix, arc, dest_prefix, parcel)

                    with progressbar(self.files, enabled=verbose) as files:
                        for f in files:
                            packer.add(f)

                    packer.finish()

        except Exception:
            # Writing failed, remove tempfile
            os.remove(temp_path)
            raise
        else:
            # Writing succeeded, move archive to desired location
            shutil.move(temp_path, output)

        return output


class File:
    """A single archive record.

    Parameters
    ----------
    source : str
        Absolute path to the source.
    target : str
        Relative path from the target prefix (e.g. ``lib/foo/bar.py``).
    is_conda : bool, optional
        Whether the file was installed by conda, or comes from somewhere else.
    file_mode : {None, 'text', 'binary', 'unknown'}, optional
        The type of record.
    prefix_placeholder : None or str, optional
        The prefix placeholder in the file (if any)
    """
    __slots__ = ('source', 'target', 'is_conda', 'file_mode',
                 'prefix_placeholder')

    def __init__(self, source, target, is_conda=True, file_mode=None,
                 prefix_placeholder=None):
        self.source = source
        self.target = target
        self.is_conda = is_conda
        self.file_mode = file_mode
        self.prefix_placeholder = prefix_placeholder

    def __repr__(self):
        return f"File<{self.target!r}, is_conda={self.is_conda!r}>"


def pack(name=None, prefix=None, output=None, format='infer',
         arcroot='', dest_prefix=None,
         parcel_root=None, parcel_name=None,
         parcel_version=None, parcel_distro=None,
         verbose=False, force=False,
         compress_level=4, n_threads=1, zip_symlinks=False, zip_64=True,
         filters=None, ignore_editable_packages=False,
         ignore_missing_files=False):
    """Package an existing conda environment into an archive file.

    Parameters
    ----------
    name : str, optional
        The name of the conda environment to pack.
    prefix : str, optional
        A path to a conda environment to pack.
        Only one of ``name`` and ``prefix`` should be supplied.
    output : str, optional
        The path of the output file. Defaults to the environment name with a
        suffix determined by the format; e.g. ``my_env.tar.gz``.
    format : {'infer', 'zip', 'tar.gz', 'tgz', 'tar.bz2', 'tbz2', 'tar', 'parcel'}, optional
        The archival format to use. By default, this is inferred from the output
        file extension, and defaults to ``tar.gz`` if ``output`` is not supplied.
    arcroot : str, optional
        The relative path in the archive to the conda environment.
        Defaults to ''.
    dest_prefix : str, optional
        If present, prefixes will be rewritten to this path before packaging.
        In this case the ``conda-unpack`` script will not be generated.
    parcel_root, parcel_name, parcel_version, parcel_distro : str, optional
        (Parcels only) the root directory, name, version, and target
        distribution of the parcel. The name and version will be embedded
        into parcel metadata. The default values are:

        - ``parcel_root``: ``/opt/cloudera/parcels``
        - ``parcel_name``: the base name of the environment directory
        - ``parcel_version``: the current date in ``YYYY.MM.DD`` format.
        - ``parcel_distro``: ``el7``

        It is important that ``parcel_root`` match the directory into which all
        parcels are unpacked on your cluster. Neither ``parcel_name`` nor
        ``parcel_version`` may contain dashes. The final destination of the parcel
        is assumed to be ``parcel_root/parcel_name-parcel_version``, and both
        ``arcroot`` and ``dest_prefix`` are set accordingly. The default filename
        will be ``parcel_name-parcel_version-parcel_distro.parcel``.
    verbose : bool, optional
        If True, progress is reported to stdout. Default is False.
    force : bool, optional
        Whether to overwrite any existing archive at the output path. Default
        is False.
    compress_level : int, optional
        The compression level to use, from 0 to 9. Higher numbers decrease
        output file size at the expense of compression time. Ignored for
        ``format='zip'``. Default is 4.
    zip_symlinks : bool, optional
        (``zip`` format only) Symbolic links aren't supported by the Zip standard,
        but are supported by *many* common Zip implementations. If ``True``, symbolic
        links will be stored in the archive. If ``False``, a copy of the linked file
        will be included instead. Choosing ``True`` can avoid storing multiple copies
        of the same file, but the archive *may silently fail* on decompression if the
        ``unzip`` implementation does not support symbolic links. For that reason,
        the default is ``False``.
    n_threads : int, optional
        The number of threads to use. Set to -1 to use the number of cpus on
        this machine. If a file format doesn't support threaded packaging, this
        option will be ignored. Default is 1.
    zip_64 : bool, optional
        (``zip`` format only) Whether to enable ZIP64 extensions. Default is True.
    filters : list, optional
        A list of filters to apply to the files. Each filter is a tuple of
        ``(kind, pattern)``, where ``kind`` is either ``'exclude'`` or
        ``'include'`` and ``pattern`` is a file pattern. Filters are applied in
        the order specified.
    ignore_editable_packages : bool, optional
        By default conda-pack will error in the presence of editable packages.
        Set to True to skip these checks.
    ignore_missing_files : bool, optional
        Ignore that files are missing that should be present in the conda
        environment as specified by the conda metadata.

    Returns
    -------
    out_path : str
        The path to the archived environment.
    """
    if name and prefix:
        raise CondaPackException("Cannot specify both 'name' and 'prefix'")

    if verbose:
        print("Collecting packages...")

    if prefix:
        env = CondaEnv.from_prefix(prefix,
                                   ignore_editable_packages=ignore_editable_packages,
                                   ignore_missing_files=ignore_missing_files)
    elif name:
        env = CondaEnv.from_name(name,
                                 ignore_editable_packages=ignore_editable_packages,
                                 ignore_missing_files=ignore_missing_files)
    else:
        env = CondaEnv.from_default(ignore_editable_packages=ignore_editable_packages,
                                    ignore_missing_files=ignore_missing_files)

    if filters is not None:
        for kind, pattern in filters:
            if kind == 'exclude':
                env = env.exclude(pattern)
            elif kind == 'include':
                env = env.include(pattern)
            else:
                raise CondaPackException("Unknown filter of kind %r" % kind)

    return env.pack(output=output, format=format,
                    arcroot=arcroot, dest_prefix=dest_prefix,
                    parcel_root=parcel_root, parcel_name=parcel_name,
                    parcel_version=parcel_version, parcel_distro=parcel_distro,
                    verbose=verbose, force=force,
                    compress_level=compress_level, n_threads=n_threads,
                    zip_symlinks=zip_symlinks, zip_64=zip_64)


def find_site_packages(prefix):
    # Ensure there is at most one version of python installed
    pythons = []
    for fn in glob.glob(os.path.join(prefix, 'conda-meta', 'python-*.json')):
        with open(fn) as fil:
            meta = json.load(fil)
        if meta['name'] == 'python':
            pythons.append(meta)

    if len(pythons) > 1:  # pragma: nocover
        raise CondaPackException("Unexpected failure, multiple versions of "
                                 "python found in prefix %r" % prefix)

    elif not pythons:
        # No python installed
        return None

    # Only a single version of python installed in this environment
    if on_win:
        return 'Lib/site-packages'

    python_version = pythons[0]['version']
    major_minor = ".".join(python_version.split(".")[:2])

    return 'lib/python%s/site-packages' % major_minor


def check_no_editable_packages(prefix, site_packages):
    pth_files = glob.glob(os.path.join(prefix, site_packages, '*.pth'))
    editable_packages = set()
    for pth_fil in pth_files:
        dirname = os.path.dirname(pth_fil)
        with open(pth_fil) as pth:
            for line in pth:
                line = line.rstrip()
                # Blank lines are skipped
                # Lines starting with "#" are skipped
                # Lines starting with "import" are executed
                if not line or line.startswith('#') or line.startswith('import'):
                    continue
                # All other lines are relative paths
                location = os.path.normpath(os.path.join(dirname, line))
                if not location.startswith(prefix):
                    editable_packages.add(line)
    if editable_packages:
        msg = ("Cannot pack an environment with editable packages\n"
               "installed (e.g. from `python setup.py develop` or\n "
               "`pip install -e`). Editable packages found:\n\n"
               "%s") % '\n'.join('- %s' % p for p in sorted(editable_packages))
        raise CondaPackException(msg)


def name_to_prefix(name=None):
    try:
        conda_exe = os.environ.get("CONDA_EXE", "conda")
        info = subprocess.check_output(
            f"{conda_exe} info --json", shell=True, stderr=subprocess.PIPE
        ).decode(default_encoding)
    except subprocess.CalledProcessError as exc:
        kind = ('current environment' if name is None
                else 'environment: %r' % name)
        raise CondaPackException("Failed to determine path to %s. This may "
                                 "be due to conda not being on your PATH. The "
                                 "full error is below:\n\n"
                                 "%s" % (kind, exc.output))
    info2 = json.loads(info)

    if name:
        env_lk = {os.path.basename(e): e for e in info2['envs']}
        try:
            prefix = env_lk[name]
        except KeyError:
            raise CondaPackException("Environment name %r doesn't exist" % name)
    else:
        prefix = info2['default_prefix']

    return prefix


def read_noarch_type(pkg):
    for file_name in ['link.json', 'package_metadata.json']:
        path = os.path.join(pkg, 'info', file_name)
        if os.path.exists(path):
            with open(path) as fil:
                info = json.load(fil)
            try:
                return info['noarch']['type']
            except KeyError:
                return None
    return None


def read_has_prefix(path):
    out = {}
    with open(path) as fil:
        for line in fil:
            rec = tuple(x.strip('"\'') for x in shlex.split(line, posix=False))
            if len(rec) == 1:
                out[rec[0]] = (PREFIX_PLACEHOLDER, 'text')
            elif len(rec) == 3:
                out[rec[2]] = rec[:2]
            else:
                raise ValueError("Failed to parse has_prefix file")
    return out


def load_files(prefix):
    from os.path import isfile, islink, join, relpath

    ignore = {'pkgs', 'envs', 'conda-bld', '.conda_lock', 'users',
              'conda-recipes', '.index', '.unionfs', '.nonadmin', 'python.app',
              'Launcher.app'}

    res = set()

    for fn in os.listdir(prefix):
        if fn in ignore or fn.endswith('~') or fn.endswith('.DS_STORE'):
            continue
        elif isfile(join(prefix, fn)):
            res.add(fn)
        elif islink(join(prefix, fn)):
            res.add(fn)
        else:
            for root, dirs, files in os.walk(join(prefix, fn)):
                root2 = relpath(root, prefix)
                res.update(join(root2, fn2) for fn2 in files)

                for d in dirs:
                    if islink(join(root, d)):
                        # Add symbolic directory directly
                        res.add(join(root2, d))

                if not dirs and not files:
                    # root2 is an empty directory, add it
                    res.add(root2)

    return res


def managed_file(is_noarch, site_packages, pkg, _path, prefix_placeholder=None,
                 file_mode=None, **ignored):
    if is_noarch:
        if _path.startswith('site-packages/'):
            target = site_packages + _path[13:]
        elif _path.startswith('python-scripts/'):
            target = BIN_DIR + _path[14:]
        else:
            target = _path
    else:
        target = _path

    return File(os.path.join(pkg, _path),
                target,
                is_conda=True,
                prefix_placeholder=prefix_placeholder,
                file_mode=file_mode)


def load_managed_package(info, prefix, site_packages, all_files):
    pkg = info['link']['source']

    noarch_type = read_noarch_type(pkg)

    is_noarch = noarch_type == 'python'

    if is_noarch and site_packages is None:  # pragma: nocover
        raise CondaPackException("noarch: python package installed (%r), but "
                                 "Python not found in environment (%r)" %
                                 (info['name'], prefix))

    paths_json = os.path.join(pkg, 'info', 'paths.json')
    if os.path.exists(paths_json):
        with open(paths_json) as fil:
            paths = json.load(fil)

        files = [managed_file(is_noarch, site_packages, pkg, **r)
                 for r in paths['paths']]
    else:
        with open(os.path.join(pkg, 'info', 'files')) as fil:
            paths = [f.strip() for f in fil]

        has_prefix = os.path.join(pkg, 'info', 'has_prefix')

        if os.path.exists(has_prefix):
            prefixes = read_has_prefix(has_prefix)
            files = [managed_file(is_noarch, site_packages, pkg, p,
                                  *prefixes.get(p, ())) for p in paths]
        else:
            files = [managed_file(is_noarch, site_packages, pkg, p)
                     for p in paths]

<<<<<<< HEAD
    if noarch_type == 'python':
        seen = {os.path.normcase(i.target) for i in files}
        for fil in info['files']:
            if os.path.normcase(fil) not in seen:
=======
    if is_noarch:
        seen = {os.path.normcase(i.target) for i in files}
        for fil in info['files']:
            # If the path hasn't been added yet, *and* the path isn't a pyc
            # file that failed to bytecode compile (e.g. a file that contains
            # py3 only features in a py2 env), then add the path.
            fil_normed = os.path.normcase(fil)
            if (fil_normed not in seen and not
                    ((fil_normed == ".nonadmin") or
                     (fil_normed.endswith('.pyc') and fil_normed not in all_files))):
>>>>>>> 78a4668e
                file_mode = 'unknown' if fil.startswith(BIN_DIR) else None
                f = File(os.path.join(prefix, fil), fil, is_conda=True,
                         prefix_placeholder=None, file_mode=file_mode)
                files.append(f)
    return files


_uncached_error = """
Conda-managed packages were found without entries in the package cache. This
is usually due to `conda clean -p` being unaware of symlinked or copied
packages. Uncached packages:

{0}"""

_uncached_warning = """\
{}

Continuing with packing, treating these packages as if they were unmanaged
files (e.g. from `pip`). This is usually fine, but may cause issues as
prefixes aren't being handled as robustly.""".format(_uncached_error)


_missing_files_error = """
Files managed by conda were found to have been deleted/overwritten in the
following packages:

{0}

This is usually due to `pip` uninstalling or clobbering conda managed files,
resulting in an inconsistent environment. Please check your environment for
conda/pip conflicts using `conda list`, and fix the environment by ensuring
only one version of each package is installed (conda preferred)."""


def load_environment(prefix, on_missing_cache='warn', ignore_editable_packages=False,
                     ignore_missing_files=False):
    # Check if it's a conda environment
    if not os.path.exists(prefix):
        raise CondaPackException("Environment path %r doesn't exist" % prefix)
    conda_meta = os.path.join(prefix, 'conda-meta')
    if not os.path.exists(conda_meta):
        raise CondaPackException("Path %r is not a conda environment" % prefix)

    # Find the environment site_packages (if any)
    site_packages = find_site_packages(prefix)

    if site_packages is not None and not ignore_editable_packages:
        # Check that no editable packages are installed
        check_no_editable_packages(prefix, site_packages)

<<<<<<< HEAD
    all_files = {os.path.normcase(p) for p in load_files(prefix)}
=======
    # Save the unnormalized filenames here so that we can preserve the
    # case of unmanaged files. The case of managed files is dictated by
    # the conda package itself.
    all_files = {os.path.normcase(p): p for p in load_files(prefix)}
>>>>>>> 78a4668e

    files = []
    managed = set()
    uncached = []
    missing_files = {}
    for path in os.listdir(conda_meta):
        if path.endswith('.json'):
            with open(os.path.join(conda_meta, path)) as fil:
                info = json.load(fil)

            pkg = info['link']['source']

            if not os.path.exists(pkg):
                # Package cache is cleared, set file_mode='unknown' to properly
                # handle prefix replacement ourselves later.
                new_files = [File(os.path.join(prefix, f), f, is_conda=True,
                                  prefix_placeholder=None, file_mode='unknown')
                             for f in info['files'] if f != '.nonadmin']
                uncached.append((info['name'], info['version'], info['url']))
            else:
                new_files = load_managed_package(info, prefix, site_packages,
                                                 all_files)

            targets = {os.path.normcase(f.target) for f in new_files}
<<<<<<< HEAD
=======
            new_missing = targets.difference(all_files)
>>>>>>> 78a4668e

            if new_missing:
                # Collect packages missing files as we progress to provide a
                # complete error message on failure.
                missing_files[(info['name'], info['version'])] = new_missing

            managed.update(targets)
            files.extend(new_files)
            # Add conda-meta entry
            managed.add(os.path.join('conda-meta', path))
            files.append(File(os.path.join(conda_meta, path),
                              os.path.join('conda-meta', path),
                              is_conda=True,
                              prefix_placeholder=None,
                              file_mode=None))

    # Add remaining conda metadata files
    managed.add(os.path.join('conda-meta', 'history'))
    files.append(File(os.path.join(conda_meta, 'history'),
                      os.path.join('conda-meta', 'history'),
                      is_conda=True,
                      prefix_placeholder=None,
                      file_mode=None))

    if missing_files and not ignore_missing_files:
        packages = []
        for key, value in missing_files.items():
            packages.append('- %s %s:' % key)
            value = sorted(value)
            if len(value) > 4:
                value = value[:3] + ['+ %d others' % (len(value) - 3)]
            packages.extend('    ' + p for p in value)
        packages = '\n'.join(packages)
        raise CondaPackException(_missing_files_error.format(packages))

    # Add unmanaged files, preserving their original case
    unmanaged = {fn for fn_l, fn in all_files.items() if fn_l not in managed}
    # Older versions of conda insert unmanaged conda, activate, and deactivate
    # scripts into child environments upon activation. Remove these
    fnames = ('conda', 'activate', 'deactivate')
    if on_win:
        # Windows includes the POSIX and .bat versions of each
        fnames = fnames + ('conda.bat', 'activate.bat', 'deactivate.bat')
    unmanaged -= {os.path.join(BIN_DIR, f) for f in fnames}

    files.extend(File(os.path.join(prefix, p),
                      p,
                      is_conda=False,
                      prefix_placeholder=None,
                      file_mode='unknown')
                 for p in unmanaged if not find_py_source(p) in managed)

    if uncached and on_missing_cache in ('warn', 'raise'):
        packages = '\n'.join('- %s=%r   %s' % i for i in uncached)
        if on_missing_cache == 'warn':
            context.warn(_uncached_warning.format(packages))
        else:
            raise CondaPackException(_uncached_error.format(packages))

    return files


def rewrite_shebang(data, target, prefix):
    """Rewrite a shebang header to ``#!usr/bin/env program...``.

    Returns
    -------
    data : bytes
    fixed : bool
        Whether the file was successfully fixed in the rewrite.
    """
    shebang_match = re.match(SHEBANG_REGEX, data, re.MULTILINE)
    prefix_b = prefix.encode('utf-8')

    if shebang_match:
        if data.count(prefix_b) > 1:
            # More than one occurrence of prefix, can't fully cleanup.
            return data, False

        shebang, executable, options = shebang_match.groups()

        if executable.startswith(prefix_b):
            # shebang points inside environment, rewrite
            executable_name = executable.decode("utf-8").split("/")[-1]
            new_shebang = "#!/usr/bin/env {}{}".format(
                executable_name, options.decode("utf-8")
            )
            data = data.replace(shebang, new_shebang.encode("utf-8"))

            return data, True

    return data, False


def rewrite_conda_meta(source):
    """Remove absolute paths in conda-meta that reference local install.

    These are unnecessary for install/uninstall on the destination machine."""
    with open(source) as f:
        original = f.read()

    data = json.loads(original)
    for field in ["extracted_package_dir", "package_tarball_full_path"]:
        if field in data:
            data[field] = ""

    if "link" in data and "source" in data["link"]:
        data["link"]["source"] = ""

    out = json.dumps(data, indent=True, sort_keys=True)
    return out.encode(), data


_parcel_json_template = """\
{{
  "components": [
    {{
      "name": "{parcel_name}",
      "pkg_version": "{parcel_version}",
      "version": "{parcel_version}"
    }}
  ],
  "extraVersionInfo": {{
    "baseVersion": "{parcel_version}",
    "fullVersion": "{parcel_version}-{parcel_distro}",
    "patchCount": "0"
  }},
  "groups": [],
  "name": "{parcel_name}",
  "packages": [
{parcel_packages}
  ],
  "provides": [
    "spark-plugin"
  ],
  "schema_version": 1,
  "scripts": {{
    "defines": "conda_env.sh"
  }},
  "setActiveSymlink": true,
  "users": {{}},
  "version": "{parcel_version}"
}}"""

_parcel_package_template = """\
    {{
      "name": "{name}",
      "version": "{version}-{build}"
    }}"""

@contextmanager
def tmp_chdir(dest):
    curdir = os.getcwd()
    try:
        os.chdir(dest)
        yield
    finally:
        os.chdir(curdir)


_conda_unpack_template = """\
{shebang}
{prefixes_py}

_prefix_records = [
{prefix_records}
]

if __name__ == '__main__':
    import os
    import argparse
    parser = argparse.ArgumentParser(
            prog='conda-unpack',
            description=('Finish unpacking the environment after unarchiving. '
                         'Cleans up absolute prefixes in any remaining files'))
    parser.add_argument('--version',
                        action='store_true',
                        help='Show version then exit')
    args = parser.parse_args()
    # Manually handle version printing to output to stdout in python < 3.4
    if args.version:
        print('conda-unpack {version}')
    else:
        script_dir = os.path.dirname(__file__)
        new_prefix = os.path.abspath(os.path.dirname(script_dir))
        for path, placeholder, mode in _prefix_records:
            update_prefix(os.path.join(new_prefix, path), new_prefix,
                          placeholder, mode=mode)
"""


# Deduce file type for unmanaged packages. If decoding utf-8 is
# successful, we assume text, otherwise binary.
def is_binary_file(data):
    try:
        data.decode('utf-8')
        return False
    except UnicodeDecodeError:
        return True


<<<<<<< HEAD
class Packer(object):
    def __init__(self, prefix, archive, dest_prefix=None):
=======
class Packer:
    def __init__(self, prefix, archive, dest_prefix=None, parcel=None):
>>>>>>> 78a4668e
        self.prefix = prefix
        self.archive = archive
        self.dest = dest_prefix
        self.has_dest = dest_prefix is not None
        self.parcel = parcel
        self.prefixes = []
        self.packages = []

    def add(self, file):
        # Windows note:
        # When adding files to an archive, that archive is generally
        # case-sensitive.  The target paths can be mixed case, and that means
        # that they will be distinct directories in the archive.
        #
        # If those files are then extracted onto a case-sensitive file-system
        # (such as a network share), Windows will not be able to traverse them
        # correctly.
        #
        # The simple (undesirable) solution is to normalize (lowercase) the
        # filenames when adding them to the archive.
        #
        # A nicer solution would be to note the "canonical" capitalization of a
        # prefix when it first occurs, and use that every time the prefix
        # occurs subsequently.
        #
        # We just ignore this problem for the time being.
        if file.file_mode is None:
            if fnmatch(file.target, 'conda-meta/*.json'):
                # Detect if conda is installed
                out, data = rewrite_conda_meta(file.source)
                self.packages.append(data)
                self.archive.add_bytes(file.source, out, file.target)
            else:
                self.archive.add(file.source, file.target)
            return

        elif file.file_mode not in ('text', 'binary', 'unknown'):
            raise ValueError("unknown file_mode: %r" % file.file_mode)  # pragma: no cover

        elif os.path.isdir(file.source) or os.path.islink(file.source):
            self.archive.add(file.source, file.target)
            return

        file_mode = file.file_mode
        placeholder = file.prefix_placeholder
<<<<<<< HEAD
        if ((self.has_dest or
             file_mode == 'unknown' or
             file_mode == 'text' and file.target.startswith(BIN_DIR))):
=======
        if (
            self.has_dest
            or file_mode == "unknown"
            or file_mode == "text"
            and file.target.startswith(BIN_DIR)
        ):
>>>>>>> 78a4668e
            # In each of these cases, we need to inspect the file contents here.
            with open(file.source, 'rb') as fil:
                data = fil.read()
        else:
            # No need to read the file; just pass the filename to the archiver.
            self.archive.add(file.source, file.target)
            self.prefixes.append((file.target, placeholder, file_mode))
            return

        if file_mode == 'unknown':
            placeholder = self.prefix
            if is_binary_file(data):
                if on_win:
                    # The only binary replacement we do on Windows is distlib
                    # shebang replacement, safe for unmanaged binaries. For
                    # Unix (and other Windows binaries), we cannot trust that
                    # binary replacement can be done safely.
                    file_mode = 'binary'
            else:
                file_mode = 'text'
<<<<<<< HEAD

        if file_mode != 'unknown':
            if self.has_dest:
                data = replace_prefix(data, file_mode, placeholder, self.dest)
            else:
                if file_mode == 'text' and file.target.startswith(BIN_DIR):
                    data, fixed = rewrite_shebang(data, file.target, placeholder)
                else:
                    fixed = False
                if not fixed:
                    self.prefixes.append((file.target, placeholder, file_mode))

        self.archive.add_bytes(file.source, data, file.target)
=======

        if file_mode != 'unknown':
            if self.has_dest:
                data = replace_prefix(data, file_mode, placeholder, self.dest)
            else:
                if file_mode == 'text' and file.target.startswith(BIN_DIR):
                    data, fixed = rewrite_shebang(data, file.target, placeholder)
                else:
                    fixed = False
                if not fixed:
                    self.prefixes.append((file.target, placeholder, file_mode))

        self.archive.add_bytes(file.source, data, file.target)

    def _write_text_file(self, fpath, ftext, executable=False):
        fil = tempfile.NamedTemporaryFile(mode='w', delete=False)
        try:
            fil.write(ftext)
            fil.close()
            st = os.stat(fil.name)
            if executable:
                os.chmod(fil.name, st.st_mode | 0o111)
            self.archive.add(fil.name, fpath)
        finally:
            os.unlink(fil.name)
>>>>>>> 78a4668e

    def finish(self):
        from . import __version__  # local import to avoid circular imports
        from .formats import SquashFSArchive

        # Parcel mode
        if self.parcel:
            src = os.path.join(_current_dir, 'scripts', 'posix', 'parcel')
            dst = os.path.join('meta', 'conda_env.sh')
            self.archive.add(src, dst)
            parcel_name, parcel_vd = self.parcel.split('-', 1)
            parcel_version, parcel_distro = parcel_vd.rsplit('-', 1)
            parcel_packages = ',\n'.join(_parcel_package_template.format(**p)
                                         for p in self.packages)
            parcel_json = _parcel_json_template.format(parcel_name=parcel_name,
                                                       parcel_version=parcel_version,
                                                       parcel_packages=parcel_packages,
                                                       parcel_distro=parcel_distro)
            dst = os.path.join('meta', 'parcel.json')
            self._write_text_file(dst, parcel_json, False)
            return

        # Add conda-pack's activate/deactivate scripts
        has_conda = any(d['name'] == 'conda' for d in self.packages)
        if not (self.has_dest and has_conda):
            for source, target in _scripts:
                self.archive.add(source, target)

        # No `conda-unpack` command if dest-prefix specified
        if self.has_dest:
            return

        if on_win:
            shebang = '#!python.exe'
            # Don't just use os.path.join here: the backslash needs
            # to be doubled up for the sake of the regex match
            python_pattern = re.compile(BIN_DIR + r'\\python\d.\d')
        else:
            shebang = '#!/usr/bin/env python'
            python_pattern = re.compile(BIN_DIR + '/python')

        # We skip prefix rewriting in python executables (if needed)
        # to avoid editing a running file.
        prefix_records = ',\n'.join(repr(p) for p in self.prefixes
                                    if not python_pattern.match(p[0]))

        with open(os.path.join(_current_dir, 'prefixes.py')) as fil:
            prefixes_py = fil.read()

        script = _conda_unpack_template.format(shebang=shebang,
                                               prefix_records=prefix_records,
                                               prefixes_py=prefixes_py,
                                               version=__version__)

<<<<<<< HEAD
        fil = tempfile.NamedTemporaryFile(mode='w', delete=False)
        try:
            fil.write(script)
            fil.close()
            st = os.stat(fil.name)
            os.chmod(fil.name, st.st_mode | 0o111)  # make executable
            script_name = 'conda-unpack-script.py' if on_win else 'conda-unpack'
            self.archive.add(fil.name, os.path.join(BIN_DIR, script_name))
        finally:
            os.unlink(fil.name)

        if on_win:
            cli_exe = pkg_resources.resource_filename('setuptools', 'cli-64.exe')
            self.archive.add(cli_exe, os.path.join(BIN_DIR, 'conda-unpack.exe'))
=======
        script_name = 'conda-unpack-script.py' if on_win else 'conda-unpack'
        self._write_text_file(os.path.join(BIN_DIR, script_name), script, True)

        if on_win:
            exe = 'cli-32.exe' if is_32bit else 'cli-64.exe'
            cli_exe = pkg_resources.resource_filename('setuptools', exe)
            self.archive.add(cli_exe, os.path.join(BIN_DIR, 'conda-unpack.exe'))

        # mksquashfs has no (fast) iterative mode, only batch mode
        # therefore can do the actual squashing only once we've added all the files
        if isinstance(self.archive, SquashFSArchive):
            self.archive.mksquashfs_from_staging()
>>>>>>> 78a4668e
<|MERGE_RESOLUTION|>--- conflicted
+++ resolved
@@ -15,18 +15,12 @@
 
 import pkg_resources
 
-<<<<<<< HEAD
 formats = {'zip', 'tar.gz', 'tgz', 'tar.bz2', 'tbz2', 'tar'}
 try:
     import libarchive  # noqa
     formats.add('tar.zst')
 except Exception:
     pass
-=======
-from ._progress import progressbar
-from .compat import default_encoding, find_py_source, is_32bit, on_win
-from .prefixes import SHEBANG_REGEX, replace_prefix
->>>>>>> 78a4668e
 
 __all__ = ('CondaPackException', 'CondaEnv', 'File', 'pack', 'formats')
 
@@ -253,12 +247,7 @@
                 format = 'squashfs'
             else:
                 raise CondaPackException("Unknown file extension %r" % output)
-<<<<<<< HEAD
         elif format not in formats:
-=======
-        elif format not in {'zip', 'tar.gz', 'tgz', 'tar.bz2', 'tbz2',
-                            'tar.xz', 'txz', 'tar', 'parcel', 'squashfs'}:
->>>>>>> 78a4668e
             raise CondaPackException("Unknown format %r" % format)
         elif output is not None and output.endswith('.parcel'):
             if format not in ('tar.gz', 'tgz'):
@@ -751,12 +740,6 @@
             files = [managed_file(is_noarch, site_packages, pkg, p)
                      for p in paths]
 
-<<<<<<< HEAD
-    if noarch_type == 'python':
-        seen = {os.path.normcase(i.target) for i in files}
-        for fil in info['files']:
-            if os.path.normcase(fil) not in seen:
-=======
     if is_noarch:
         seen = {os.path.normcase(i.target) for i in files}
         for fil in info['files']:
@@ -767,7 +750,6 @@
             if (fil_normed not in seen and not
                     ((fil_normed == ".nonadmin") or
                      (fil_normed.endswith('.pyc') and fil_normed not in all_files))):
->>>>>>> 78a4668e
                 file_mode = 'unknown' if fil.startswith(BIN_DIR) else None
                 f = File(os.path.join(prefix, fil), fil, is_conda=True,
                          prefix_placeholder=None, file_mode=file_mode)
@@ -818,14 +800,10 @@
         # Check that no editable packages are installed
         check_no_editable_packages(prefix, site_packages)
 
-<<<<<<< HEAD
-    all_files = {os.path.normcase(p) for p in load_files(prefix)}
-=======
     # Save the unnormalized filenames here so that we can preserve the
     # case of unmanaged files. The case of managed files is dictated by
     # the conda package itself.
     all_files = {os.path.normcase(p): p for p in load_files(prefix)}
->>>>>>> 78a4668e
 
     files = []
     managed = set()
@@ -850,10 +828,7 @@
                                                  all_files)
 
             targets = {os.path.normcase(f.target) for f in new_files}
-<<<<<<< HEAD
-=======
             new_missing = targets.difference(all_files)
->>>>>>> 78a4668e
 
             if new_missing:
                 # Collect packages missing files as we progress to provide a
@@ -966,6 +941,15 @@
     out = json.dumps(data, indent=True, sort_keys=True)
     return out.encode(), data
 
+
+@contextmanager
+def tmp_chdir(dest):
+    curdir = os.getcwd()
+    try:
+        os.chdir(dest)
+        yield
+    finally:
+        os.chdir(curdir)
 
 _parcel_json_template = """\
 {{
@@ -1004,16 +988,6 @@
       "version": "{version}-{build}"
     }}"""
 
-@contextmanager
-def tmp_chdir(dest):
-    curdir = os.getcwd()
-    try:
-        os.chdir(dest)
-        yield
-    finally:
-        os.chdir(curdir)
-
-
 _conda_unpack_template = """\
 {shebang}
 {prefixes_py}
@@ -1055,13 +1029,8 @@
         return True
 
 
-<<<<<<< HEAD
-class Packer(object):
-    def __init__(self, prefix, archive, dest_prefix=None):
-=======
 class Packer:
     def __init__(self, prefix, archive, dest_prefix=None, parcel=None):
->>>>>>> 78a4668e
         self.prefix = prefix
         self.archive = archive
         self.dest = dest_prefix
@@ -1107,18 +1076,12 @@
 
         file_mode = file.file_mode
         placeholder = file.prefix_placeholder
-<<<<<<< HEAD
-        if ((self.has_dest or
-             file_mode == 'unknown' or
-             file_mode == 'text' and file.target.startswith(BIN_DIR))):
-=======
         if (
             self.has_dest
             or file_mode == "unknown"
             or file_mode == "text"
             and file.target.startswith(BIN_DIR)
         ):
->>>>>>> 78a4668e
             # In each of these cases, we need to inspect the file contents here.
             with open(file.source, 'rb') as fil:
                 data = fil.read()
@@ -1139,21 +1102,6 @@
                     file_mode = 'binary'
             else:
                 file_mode = 'text'
-<<<<<<< HEAD
-
-        if file_mode != 'unknown':
-            if self.has_dest:
-                data = replace_prefix(data, file_mode, placeholder, self.dest)
-            else:
-                if file_mode == 'text' and file.target.startswith(BIN_DIR):
-                    data, fixed = rewrite_shebang(data, file.target, placeholder)
-                else:
-                    fixed = False
-                if not fixed:
-                    self.prefixes.append((file.target, placeholder, file_mode))
-
-        self.archive.add_bytes(file.source, data, file.target)
-=======
 
         if file_mode != 'unknown':
             if self.has_dest:
@@ -1179,7 +1127,6 @@
             self.archive.add(fil.name, fpath)
         finally:
             os.unlink(fil.name)
->>>>>>> 78a4668e
 
     def finish(self):
         from . import __version__  # local import to avoid circular imports
@@ -1234,22 +1181,6 @@
                                                prefixes_py=prefixes_py,
                                                version=__version__)
 
-<<<<<<< HEAD
-        fil = tempfile.NamedTemporaryFile(mode='w', delete=False)
-        try:
-            fil.write(script)
-            fil.close()
-            st = os.stat(fil.name)
-            os.chmod(fil.name, st.st_mode | 0o111)  # make executable
-            script_name = 'conda-unpack-script.py' if on_win else 'conda-unpack'
-            self.archive.add(fil.name, os.path.join(BIN_DIR, script_name))
-        finally:
-            os.unlink(fil.name)
-
-        if on_win:
-            cli_exe = pkg_resources.resource_filename('setuptools', 'cli-64.exe')
-            self.archive.add(cli_exe, os.path.join(BIN_DIR, 'conda-unpack.exe'))
-=======
         script_name = 'conda-unpack-script.py' if on_win else 'conda-unpack'
         self._write_text_file(os.path.join(BIN_DIR, script_name), script, True)
 
@@ -1261,5 +1192,4 @@
         # mksquashfs has no (fast) iterative mode, only batch mode
         # therefore can do the actual squashing only once we've added all the files
         if isinstance(self.archive, SquashFSArchive):
-            self.archive.mksquashfs_from_staging()
->>>>>>> 78a4668e
+            self.archive.mksquashfs_from_staging()