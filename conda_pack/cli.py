--- conflicted
+++ resolved
@@ -3,11 +3,7 @@
 import traceback
 
 from . import __version__
-<<<<<<< HEAD
 from .core import pack, CondaPackException, context, formats
-=======
-from .core import CondaPackException, context, pack
->>>>>>> 78a4668e
 
 
 class MultiAppendAction(argparse.Action):
@@ -24,7 +20,6 @@
 
 def build_parser():
     description = "Package an existing conda environment into an archive file."
-<<<<<<< HEAD
     kwargs = dict(prog="conda-pack",
                   description=description,
                   add_help=False)
@@ -34,10 +29,6 @@
     formats_available = list(formats)
     formats_available.insert(0, 'infer')
 
-=======
-    kwargs = dict(prog="conda-pack", description=description, add_help=False)
-    kwargs["allow_abbrev"] = False
->>>>>>> 78a4668e
     parser = argparse.ArgumentParser(**kwargs)
     parser.add_argument("--name", "-n",
                         metavar="ENV",
@@ -80,12 +71,7 @@
                         help="(Parcels only) The distribution type for the parcel. The "
                         "default value is 'el7'. This value cannot have any hyphens.")
     parser.add_argument("--format",
-<<<<<<< HEAD
                         choices=formats_available,
-=======
-                        choices=['infer', 'zip', 'tar.gz', 'tgz', 'tar.bz2',
-                                 'tbz2', 'tar.xz', 'txz', 'tar', 'parcel', 'squashfs'],
->>>>>>> 78a4668e
                         default='infer',
                         help=("The archival format to use. By default this is "
                               "inferred by the output file extension."))
